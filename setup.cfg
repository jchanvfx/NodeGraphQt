--- conflicted
+++ resolved
@@ -6,15 +6,10 @@
 license_files = LICENSE.md
 long_description = file: README.md
 long_description_content_type = text/markdown
-<<<<<<< HEAD
-description = Node graph framework for Pyside6/PyQt6 that can be
-              implemented and re-purposed into applications.
-=======
-description = Node graph framework written in PySide2 that can be re-implemented.
->>>>>>> a8fa9b39
+description = Node graph framework written in Pyside6/PyQt6 that can be re-implemented.
 classifiers = Operating System :: OS Independent
               License :: OSI Approved :: MIT License
-              Programming Language :: Python :: 3.9 :: 3.10 :: 3.11 :: 3.12
+              Programming Language :: Python :: 3.9 :: 3.10 :: 3.11 :: 3.12 :: 3.13
 url = https://github.com/jchanvfx/NodeGraphQt
 project_urls = 
     Documentation = https://jchanvfx.github.io/NodeGraphQt/api/index.html
