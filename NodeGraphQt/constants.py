#!/usr/bin/python
# -*- coding: utf-8 -*-
import os

<<<<<<< HEAD
from qtpy import QtWidgets
=======
from Qt import QtWidgets
from enum import Enum
>>>>>>> 227594c9

from .pkg_info import __version__ as _v

__doc__ = """
| The :py:mod:`NodeGraphQt.constants` namespace contains variables and enums 
 used throughout the NodeGraphQt library.
"""

# ================================== PRIVATE ===================================

URI_SCHEME = 'nodegraphqt://'
URN_SCHEME = 'nodegraphqt::'

# === PATHS ===

BASE_PATH = os.path.dirname(os.path.abspath(__file__))
ICON_PATH = os.path.join(BASE_PATH, 'widgets', 'icons')
ICON_DOWN_ARROW = os.path.join(ICON_PATH, 'down_arrow.png')
ICON_NODE_BASE = os.path.join(ICON_PATH, 'node_base.png')

# === DRAW STACK ORDER ===

Z_VAL_PIPE = -1
Z_VAL_NODE = 1
Z_VAL_PORT = 2
Z_VAL_NODE_WIDGET = 3

# === ITEM CACHE MODE ===

# QGraphicsItem.NoCache
# QGraphicsItem.DeviceCoordinateCache
# QGraphicsItem.ItemCoordinateCache

ITEM_CACHE_MODE = QtWidgets.QGraphicsItem.DeviceCoordinateCache

# === NODE LAYOUT DIRECTION ===

#: Mode for vertical node layout.
NODE_LAYOUT_VERTICAL = 0
#: Mode for horizontal node layout.
NODE_LAYOUT_HORIZONTAL = 1
#: Variable for setting the node layout direction.
# NODE_LAYOUT_DIRECTION = NODE_LAYOUT_VERTICAL
NODE_LAYOUT_DIRECTION = NODE_LAYOUT_HORIZONTAL

# =================================== GLOBAL ===================================


class VersionEnum(Enum):
    """
    Current framework version.
    :py:mod:`NodeGraphQt.constants.VersionEnum`
    """
    #:
    VERSION = _v
    #:
    MAJOR = int(_v.split('.')[0])
    #:
    MINOR = int(_v.split('.')[1])
    #:
    PATCH = int(_v.split('.')[2])

# =================================== VIEWER ===================================


class ViewerEnum(Enum):
    """
    Node graph viewer styling layout:
    :py:mod:`NodeGraphQt.constants.ViewerEnum`
    """
    #: default background color for the node graph.
    BACKGROUND_COLOR = (35, 35, 35)
    #: style node graph background with no grid or dots.
    GRID_DISPLAY_NONE = 0
    #: style node graph background with dots.
    GRID_DISPLAY_DOTS = 1
    #: style node graph background with grid lines.
    GRID_DISPLAY_LINES = 2
    #: grid size when styled with grid lines.
    GRID_SIZE = 50
    #: grid line color.
    GRID_COLOR = (45, 45, 45)


class ViewerNavEnum(Enum):
    """
    Node graph viewer navigation styling layout:
    :py:mod:`NodeGraphQt.constants.ViewerNavEnum`
    """
    #: default background color.
    BACKGROUND_COLOR = (25, 25, 25)
    #: default item color.
    ITEM_COLOR = (35, 35, 35)

# ==================================== NODE ====================================


class NodeEnum(Enum):
    """
    Node styling layout:
    :py:mod:`NodeGraphQt.constants.NodeEnum`
    """
    #: default node width.
    WIDTH = 160
    #: default node height.
    HEIGHT = 60
    #: default node icon size (WxH).
    ICON_SIZE = 18
    #: default node overlay color when selected.
    SELECTED_COLOR = (255, 255, 255, 30)
    #: default node border color when selected.
    SELECTED_BORDER_COLOR = (254, 207, 42, 255)

# ==================================== PORT ====================================


class PortEnum(Enum):
    """
    Port styling layout:
    :py:mod:`NodeGraphQt.constants.PortEnum`
    """
    #: default port size.
    SIZE = 22.0
    #: default port color. (r, g, b, a)
    COLOR = (49, 115, 100, 255)
    #: default port border color.
    BORDER_COLOR = (29, 202, 151, 255)
    #: port color when selected.
    ACTIVE_COLOR = (14, 45, 59, 255)
    #: port border color when selected.
    ACTIVE_BORDER_COLOR = (107, 166, 193, 255)
    #: port color on mouse over.
    HOVER_COLOR = (17, 43, 82, 255)
    #: port border color on mouse over.
    HOVER_BORDER_COLOR = (136, 255, 35, 255)
    #: threshold for selecting a port.
    CLICK_FALLOFF = 15.0


class PortTypeEnum(Enum):
    """
    Port connection types:
    :py:mod:`NodeGraphQt.constants.PortTypeEnum`
    """
    #: Connection type for input ports.
    IN = 'in'
    #: Connection type for output ports.
    OUT = 'out'

# ==================================== PIPE ====================================


class PipeEnum(Enum):
    """
    Pipe styling layout:
    :py:mod:`NodeGraphQt.constants.PipeEnum`
    """
    #: default width.
    WIDTH = 1.2
    #: default color.
    COLOR = (175, 95, 30, 255)
    #: pipe color to a node when it's disabled.
    DISABLED_COLOR = (190, 20, 20, 255)
    #: pipe color when selected or mouse over.
    ACTIVE_COLOR = (70, 255, 220, 255)
    #: pipe color to a node when it's selected.
    HIGHLIGHT_COLOR = (232, 184, 13, 255)
    #: draw connection as a line.
    DRAW_TYPE_DEFAULT = 0
    #: draw connection as dashed lines.
    DRAW_TYPE_DASHED = 1
    #: draw connection as a dotted line.
    DRAW_TYPE_DOTTED = 2


class PipeSlicerEnum(Enum):
    """
    Slicer Pipe styling layout:
    :py:mod:`NodeGraphQt.constants.PipeSlicerEnum`
    """
    #: default width.
    WIDTH = 1.5
    #: default color.
    COLOR = (255, 50, 75)


class PipeLayoutEnum(Enum):
    """
    Pipe connection drawing layout:
    :py:mod:`NodeGraphQt.constants.PipeLayoutEnum`
    """
    #: draw straight lines for pipe connections.
    STRAIGHT = 0
    #: draw curved lines for pipe connections.
    CURVED = 1
    #: draw angled lines for pipe connections.
    ANGLE = 2


# === PROPERTY BIN WIDGET ===

#: Property type will hidden in the properties bin (default).
NODE_PROP = 0
#: Property type represented with a QLabel widget in the properties bin.
NODE_PROP_QLABEL = 2
#: Property type represented with a QLineEdit widget in the properties bin.
NODE_PROP_QLINEEDIT = 3
#: Property type represented with a QTextEdit widget in the properties bin.
NODE_PROP_QTEXTEDIT = 4
#: Property type represented with a QComboBox widget in the properties bin.
NODE_PROP_QCOMBO = 5
#: Property type represented with a QCheckBox widget in the properties bin.
NODE_PROP_QCHECKBOX = 6
#: Property type represented with a QSpinBox widget in the properties bin.
NODE_PROP_QSPINBOX = 7
#: Property type represented with a ColorPicker widget in the properties bin.
NODE_PROP_COLORPICKER = 8
#: Property type represented with a Slider widget in the properties bin.
NODE_PROP_SLIDER = 9
#: Property type represented with a file selector widget in the properties bin.
NODE_PROP_FILE = 10
#: Property type represented with a file save widget in the properties bin.
NODE_PROP_FILE_SAVE = 11
#: Property type represented with a vector2 widget in the properties bin.
NODE_PROP_VECTOR2 = 12
#: Property type represented with vector3 widget in the properties bin.
NODE_PROP_VECTOR3 = 13
#: Property type represented with vector4 widget in the properties bin.
NODE_PROP_VECTOR4 = 14
#: Property type represented with float widget in the properties bin.
NODE_PROP_FLOAT = 15
#: Property type represented with int widget in the properties bin.
NODE_PROP_INT = 16
#: Property type represented with button widget in the properties bin.
NODE_PROP_BUTTON = 17<|MERGE_RESOLUTION|>--- conflicted
+++ resolved
@@ -2,12 +2,8 @@
 # -*- coding: utf-8 -*-
 import os
 
-<<<<<<< HEAD
+
 from qtpy import QtWidgets
-=======
-from Qt import QtWidgets
-from enum import Enum
->>>>>>> 227594c9
 
 from .pkg_info import __version__ as _v
 
