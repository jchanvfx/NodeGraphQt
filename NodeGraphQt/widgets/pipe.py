#!/usr/bin/python
import math

from ..vendor.Qt import QtCore, QtGui, QtWidgets

from NodeGraphQt.constants import (
    PIPE_DEFAULT_COLOR, PIPE_ACTIVE_COLOR, PIPE_HIGHLIGHT_COLOR,
    PIPE_STYLE_DASHED, PIPE_STYLE_DEFAULT, PIPE_STYLE_DOTTED,
    PIPE_LAYOUT_STRAIGHT, PIPE_WIDTH, IN_PORT, OUT_PORT, Z_VAL_PIPE
)
from NodeGraphQt.widgets.port import PortItem

PIPE_STYLES = {
    PIPE_STYLE_DEFAULT: QtCore.Qt.SolidLine,
    PIPE_STYLE_DASHED: QtCore.Qt.DashDotDotLine,
    PIPE_STYLE_DOTTED: QtCore.Qt.DotLine
}


class Pipe(QtWidgets.QGraphicsPathItem):
    """
    Base Pipe item used for drawing node connections.
    """

    def __init__(self, input_port=None, output_port=None):
        super(Pipe, self).__init__()
        self.setZValue(Z_VAL_PIPE)
        self.setAcceptHoverEvents(True)
        self._color = PIPE_DEFAULT_COLOR
        self._style = PIPE_STYLE_DEFAULT
        self._active = False
        self._highlight = False
        self._input_port = input_port
        self._output_port = output_port

    def __str__(self):
        in_name = self._input_port.name if self._input_port else ''
        out_name = self._output_port.name if self._output_port else ''
        return '{}.Pipe(\'{}\', \'{}\')'.format(
            self.__module__, in_name, out_name)

    def __repr__(self):
        in_name = self._input_port.name if self._input_port else ''
        out_name = self._output_port.name if self._output_port else ''
        return '{}.Pipe(\'{}\', \'{}\')'.format(
            self.__module__, in_name, out_name)

    def hoverEnterEvent(self, event):
        self.activate()

    def hoverLeaveEvent(self, event):
        self.reset()
        if self.input_port.node.selected:
            self.highlight()
        elif self.output_port.node.selected:
            self.highlight()

    def paint(self, painter, option, widget):
        """
        Draws the connection line between nodes.

        Args:
            painter (QtGui.QPainter): painter used for drawing the item.
            option (QtGui.QStyleOptionGraphicsItem):
                used to describe the parameters needed to draw.
            widget (QtWidgets.QWidget): not used.
        """
        color = QtGui.QColor(*self._color)
        pen_style = PIPE_STYLES.get(self.style)
        pen_width = PIPE_WIDTH
        if self._active:
            color = QtGui.QColor(*PIPE_ACTIVE_COLOR)
        elif self._highlight:
            color = QtGui.QColor(*PIPE_HIGHLIGHT_COLOR)
            pen_style = PIPE_STYLES.get(PIPE_STYLE_DEFAULT)

        if self.input_port and self.output_port:
            in_node = self.input_port.node
            out_node = self.output_port.node
            if in_node.disabled or out_node.disabled:
                color.setAlpha(200)
                pen_width += 0.2
                pen_style = PIPE_STYLES.get(PIPE_STYLE_DOTTED)

        pen = QtGui.QPen(color, pen_width)
        pen.setStyle(pen_style)
        pen.setCapStyle(QtCore.Qt.RoundCap)

        painter.save()
<<<<<<< HEAD
=======

>>>>>>> 50b05ee0
        painter.setPen(pen)
        painter.setRenderHint(painter.Antialiasing, True)
        painter.drawPath(self.path())
        painter.restore()

        painter.restore()  # QPaintDevice: Cannot destroy paint device that is being painted

    def draw_path(self, start_port, end_port, cursor_pos=None):
        """
        Draws the path between ports.

        Args:
            start_port (PortItem): port used to draw the starting point.
            end_port (PortItem): port used to draw the end point.
            cursor_pos (QtCore.QPointF): cursor position if specified this
                will be the draw end point.
        """
        if not start_port:
            return
        offset = (start_port.boundingRect().width() / 2)
        pos1 = start_port.scenePos()
        pos1.setX(pos1.x() + offset)
        pos1.setY(pos1.y() + offset)
        if cursor_pos:
            pos2 = cursor_pos
        elif end_port:
            offset = start_port.boundingRect().width() / 2
            pos2 = end_port.scenePos()
            pos2.setX(pos2.x() + offset)
            pos2.setY(pos2.y() + offset)
        else:
            return

        line = QtCore.QLineF(pos1, pos2)
        path = QtGui.QPainterPath()
        path.moveTo(line.x1(), line.y1())

        if self.viewer_pipe_layout() == PIPE_LAYOUT_STRAIGHT:
            path.lineTo(pos2)
            self.setPath(path)
            return

        ctr_offset_x1, ctr_offset_x2 = pos1.x(), pos2.x()
        tangent = ctr_offset_x1 - ctr_offset_x2
        tangent = (tangent * -1) if tangent < 0 else tangent

        max_width = start_port.node.boundingRect().width() / 2
        tangent = max_width if tangent > max_width else tangent

        if start_port.port_type == IN_PORT:
            ctr_offset_x1 -= tangent
            ctr_offset_x2 += tangent
        elif start_port.port_type == OUT_PORT:
            ctr_offset_x1 += tangent
            ctr_offset_x2 -= tangent

        ctr_point1 = QtCore.QPointF(ctr_offset_x1, pos1.y())
        ctr_point2 = QtCore.QPointF(ctr_offset_x2, pos2.y())
        path.cubicTo(ctr_point1, ctr_point2, pos2)
        self.setPath(path)

    def calc_distance(self, p1, p2):
        x = math.pow((p2.x() - p1.x()), 2)
        y = math.pow((p2.y() - p1.y()), 2)
        return math.sqrt(x + y)

    def port_from_pos(self, pos, reverse=False):
        inport_pos = self.input_port.scenePos()
        outport_pos = self.output_port.scenePos()
        input_dist = self.calc_distance(inport_pos, pos)
        output_dist = self.calc_distance(outport_pos, pos)
        if input_dist < output_dist:
            port = self.output_port if reverse else self.input_port
        else:
            port = self.input_port if reverse else self.output_port
        return port

    def viewer_pipe_layout(self):
        if self.scene():
            viewer = self.scene().viewer()
            return viewer.get_pipe_layout()

    def activate(self):
        self._active = True
        pen = QtGui.QPen(QtGui.QColor(*PIPE_ACTIVE_COLOR), 2)
        pen.setStyle(PIPE_STYLES.get(PIPE_STYLE_DEFAULT))
        self.setPen(pen)

    def active(self):
        return self._active

    def highlight(self):
        self._highlight = True
        pen = QtGui.QPen(QtGui.QColor(*PIPE_HIGHLIGHT_COLOR), 2)
        pen.setStyle(PIPE_STYLES.get(PIPE_STYLE_DEFAULT))
        self.setPen(pen)

    def highlighted(self):
        return self._highlight

    def reset(self):
        self._active = False
        self._highlight = False
        pen = QtGui.QPen(QtGui.QColor(*self.color), 2)
        pen.setStyle(PIPE_STYLES.get(self.style))
        self.setPen(pen)

    def set_connections(self, port1, port2):
        ports = {
            port1.port_type: port1,
            port2.port_type: port2
        }
        self.input_port = ports[IN_PORT]
        self.output_port = ports[OUT_PORT]
        ports[IN_PORT].add_pipe(self)
        ports[OUT_PORT].add_pipe(self)

    @property
    def input_port(self):
        return self._input_port

    @input_port.setter
    def input_port(self, port):
        if isinstance(port, PortItem) or not port:
            self._input_port = port
        else:
            self._input_port = None

    @property
    def output_port(self):
        return self._output_port

    @output_port.setter
    def output_port(self, port):
        if isinstance(port, PortItem) or not port:
            self._output_port = port
        else:
            self._output_port = None

    @property
    def color(self):
        return self._color

    @color.setter
    def color(self, color):
        self._color = color

    @property
    def style(self):
        return self._style

    @style.setter
    def style(self, style):
        self._style = style

    def delete(self):
        if self.input_port and self.input_port.connected_pipes:
            self.input_port.remove_pipe(self)
        if self.output_port and self.output_port.connected_pipes:
            self.output_port.remove_pipe(self)
        if self.scene():
            self.scene().removeItem(self)
        # TODO: not sure if we need this...?
        del self
<|MERGE_RESOLUTION|>--- conflicted
+++ resolved
@@ -87,10 +87,6 @@
         pen.setCapStyle(QtCore.Qt.RoundCap)
 
         painter.save()
-<<<<<<< HEAD
-=======
-
->>>>>>> 50b05ee0
         painter.setPen(pen)
         painter.setRenderHint(painter.Antialiasing, True)
         painter.drawPath(self.path())
