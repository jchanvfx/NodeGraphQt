--- conflicted
+++ resolved
@@ -101,13 +101,9 @@
         )))
         text_color.setAlpha(50)
         self._cursor_text = QtWidgets.QGraphicsTextItem()
-<<<<<<< HEAD
-        self._cursor_text.setFlag(self._cursor_text.GraphicsItemFlag.ItemIsSelectable, False)
-=======
         self._cursor_text.setFlag(
-            QtWidgets.QGraphicsTextItem.ItemIsSelectable, False
+            QtWidgets.QGraphicsTextItem.GraphicsItemFlag.ItemIsSelectable, False
         )
->>>>>>> 1239e5ed
         self._cursor_text.setDefaultTextColor(text_color)
         self._cursor_text.setZValue(Z_VAL_PIPE - 1)
         font = self._cursor_text.font()
