--- conflicted
+++ resolved
@@ -62,22 +62,13 @@
         super(NodeViewer, self).__init__(parent)
 
         self.setScene(NodeScene(self))
-<<<<<<< HEAD
         self.setRenderHint(QtGui.QPainter.RenderHint.Antialiasing, True)
         self.setHorizontalScrollBarPolicy(QtCore.Qt.ScrollBarPolicy.ScrollBarAlwaysOff)
         self.setVerticalScrollBarPolicy(QtCore.Qt.ScrollBarPolicy.ScrollBarAlwaysOff)
-        self.setViewportUpdateMode(QtWidgets.QGraphicsView.ViewportUpdateMode.FullViewportUpdate)
+        self.setViewportUpdateMode(QtWidgets.QGraphicsView.ViewportUpdateMode.BoundingRectViewportUpdate)
         self.setCacheMode(QtWidgets.QGraphicsView.CacheModeFlag.CacheBackground)
         self.setOptimizationFlag(
             QtWidgets.QGraphicsView.OptimizationFlag.DontAdjustForAntialiasing)
-=======
-        self.setRenderHint(QtGui.QPainter.Antialiasing, True)
-        self.setHorizontalScrollBarPolicy(QtCore.Qt.ScrollBarAlwaysOff)
-        self.setVerticalScrollBarPolicy(QtCore.Qt.ScrollBarAlwaysOff)
-        self.setViewportUpdateMode(QtWidgets.QGraphicsView.BoundingRectViewportUpdate)
-        self.setCacheMode(QtWidgets.QGraphicsView.CacheBackground)
-        self.setOptimizationFlag(QtWidgets.QGraphicsView.DontAdjustForAntialiasing)
->>>>>>> a8fa9b39
 
         self.setAcceptDrops(True)
         self.resize(850, 800)
@@ -624,13 +615,7 @@
                 path = QtGui.QPainterPath()
                 path.addRect(map_rect)
                 self._rubber_band.setGeometry(rect)
-<<<<<<< HEAD
-                self.scene().setSelectionArea(
-                    path, mode=QtCore.Qt.ItemSelectionMode.IntersectsItemShape
-                )
-=======
                 self.scene().setSelectionArea(path)
->>>>>>> a8fa9b39
                 self.scene().update(map_rect)
 
                 if self.SHIFT_state or self.CTRL_state:
