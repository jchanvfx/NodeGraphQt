#!/usr/bin/python
import json
from collections import defaultdict

from NodeGraphQt.constants import (NODE_PROP,
                                   NODE_PROP_QLABEL,
                                   NODE_PROP_QLINEEDIT,
                                   NODE_PROP_QCHECKBOX,
                                   NODE_PROP_COLORPICKER)


class PortModel(object):

    def __init__(self, node):
        self.node = node
        self.type_ = ''
        self.name = 'port'
        self.display_name = True
        self.multi_connection = False
        self.visible = True
        self.connected_ports = defaultdict(list)

    def __repr__(self):
        return '{}(\'{}\')'.format(self.__class__.__name__, self.name)

    @property
    def to_dict(self):
        """
        serialize model information to a dictionary.

        Returns:
            dict: node port dictionary eg.
                {
                    'type': 'in',
                    'name': 'port',
                    'display_name': True,
                    'multi_connection': False,
                    'connected_ports': {<node_id>: [<port_name>, <port_name>]}
                }
        """
        props = self.__dict__.copy()
        props.pop('node')
        props['connected_ports'] = dict(props.pop('connected_ports'))
        return props


class NodeModel(object):

    def __init__(self):
        self.type_ = None
        self.id = hex(id(self))
        self.icon = None
        self.name = 'node'
        self.color = (13, 18, 23, 255)
        self.border_color = (74, 84, 85, 255)
        self.text_color = (255, 255, 255, 180)
        self.disabled = False
        self.selected = False
        self.width = 100.0
        self.height = 80.0
        self.pos = [0.0, 0.0]
        self.inputs = {}
        self.outputs = {}
        self._custom_prop = {}

        # node graph model set at node added time.
        self._graph_model = None

        # store the property attributes.
        # (deleted when node is added to the graph)
        self._TEMP_property_attrs = {}
        # temp store the property widget types.
        # (deleted when node is added to the graph)
        self._TEMP_property_widget_types = {
<<<<<<< HEAD
            'type': NODE_PROP_QLABEL,
            'id': NODE_PROP_QLABEL,
=======
            'type_': NODE_PROP,
            'id': NODE_PROP,
>>>>>>> 50b05ee0
            'icon': NODE_PROP,
            'name': NODE_PROP_QLINEEDIT,
            'color': NODE_PROP_COLORPICKER,
            'border_color': NODE_PROP,
            'text_color': NODE_PROP_COLORPICKER,
            'disabled': NODE_PROP_QCHECKBOX,
            'selected': NODE_PROP,
            'width': NODE_PROP,
            'height': NODE_PROP,
            'pos': NODE_PROP,
            'inputs': NODE_PROP,
            'outputs': NODE_PROP,
        }

    def add_property(self, name, value, items=None, range=None,
                     widget_type=NODE_PROP, tab='Properties'):
        """
        add custom property.

        Args:
            name (str): name of the property.
            value (object): data.
            items (list[str]): items used by widget type NODE_PROP_QCOMBO.
            range (tuple)): min, max values used by NODE_PROP_SLIDER.
            widget_type (int): widget type flag.
            tab (str): widget tab name.
        """
        if name in self.properties.keys():
            raise AssertionError('"{}" reserved for default property.'.format(name))
        if name in self._custom_prop.keys():
            raise AssertionError('"{}" property already exists.'.format(name))

        self._custom_prop[name] = value

        if self._graph_model is None:
            self._TEMP_property_widget_types[name] = widget_type
            self._TEMP_property_attrs[name] = {'tab': tab}
            if items:
                self._TEMP_property_attrs[name]['items'] = items
            if range:
                self._TEMP_property_attrs[name]['range'] = range
        else:
<<<<<<< HEAD
            attrs = {self.type: {name: {
                'widget_type': widget_type,
                'tab': tab
            }}}
=======
            attrs = {self.type_: {name: {'widget_type': widget_type}}}
>>>>>>> 50b05ee0
            if items:
                attrs[self.type_][name]['items'] = items
            if range:
<<<<<<< HEAD
                attrs[self.type][name]['range'] = range
            self._graph_model.set_node_common_properties(attrs)
=======
                attrs[self.type_][name]['range'] = range
            self._graph_model.node_property_attrs.update(attrs)
>>>>>>> 50b05ee0

    def set_property(self, name, value):
        if name in self.properties.keys():
            setattr(self, name, value)
        elif name in self._custom_prop.keys():
            self._custom_prop[name] = value
        else:
            raise KeyError('No property "{}"'.format(name))

    def get_property(self, name):
        if name in self.properties.keys():
            return self.properties[name]
        return self._custom_prop.get(name)

    def get_widget_type(self, name):
        model = self._graph_model
        if model is None:
            return self._TEMP_property_widget_types.get(name)
<<<<<<< HEAD
        return model.get_node_common_properties(self.type)[name]['widget_type']

    def get_tab_name(self, name):
        model = self._graph_model
        if model is None:
            attrs = self._TEMP_property_attrs.get(name)
            if attrs:
                return attrs[name].get('tab')
            return
        return model.get_node_common_properties(self.type)[name]['tab']
=======
        return graph.node_property_attrs[self.type_][name]['widget_type']
>>>>>>> 50b05ee0

    @property
    def properties(self):
        """
        return all default node properties.

        Returns:
            dict: default node properties.
        """
        props = self.__dict__.copy()
        exclude = ['_custom_prop',
                   '_graph_model',
                   '_TEMP_property_attrs',
                   '_TEMP_property_widget_types']
        [props.pop(i) for i in exclude if i in props.keys()]
        return props

    @property
    def custom_properties(self):
        """
        return all custom properties specified by the user.

        Returns:
            dict: user defined properties.
        """
        return self._custom_prop

    @property
    def to_dict(self):
        """
        serialize model information to a dictionary.

        Returns:
            dict: node id as the key and properties as the values eg.
                {'0x106cf75a8': {
                    'name': 'foo node',
                    'color': (48, 58, 69, 255),
                    'border_color': (85, 100, 100, 255),
                    'text_color': (255, 255, 255, 180),
                    'type': 'com.chantasticvfx.FooNode',
                    'selected': False,
                    'disabled': False,
                    'inputs': {
                        <port_name>: {<node_id>: [<port_name>, <port_name>]}},
                    'outputs': {
                        <port_name>: {<node_id>: [<port_name>, <port_name>]}},
                    'width': 0.0,
                    'height: 0.0,
                    'pos': (0.0, 0.0),
                    'custom': {},
                    }
                }
        """
        node_dict = self.__dict__.copy()
        node_id = node_dict.pop('id')

        inputs = {}
        outputs = {}
        for name, model in node_dict.pop('inputs').items():
            connected_ports = model.to_dict['connected_ports']
            if connected_ports:
                inputs[name] = connected_ports
        for name, model in node_dict.pop('outputs').items():
            connected_ports = model.to_dict['connected_ports']
            if connected_ports:
                outputs[name] = connected_ports
        if inputs:
            node_dict['inputs'] = inputs
        if outputs:
            node_dict['outputs'] = outputs

        custom_props = node_dict.pop('_custom_prop', {})
        if custom_props:
            node_dict['custom'] = custom_props

        exclude = ['_graph_model',
                   '_TEMP_property_attrs',
                   '_TEMP_property_widget_types']
        [node_dict.pop(i) for i in exclude if i in node_dict.keys()]

        return {node_id: node_dict}

    @property
    def serial(self):
        """
        Serialize model information to a string.

        Returns:
            str: serialized JSON string.
        """
        model_dict = self.to_dict
        return json.dumps(model_dict)


class NodeGraphModel(object):

    def __init__(self):
        self.nodes = {}
        self.session = ''
        self.acyclic = True
        self.__common_node_props = {}

    def common_properties(self):
        return self.__common_node_props

    def set_node_common_properties(self, attrs):
        """
        store common node properties.

        Args:
            attrs (dict): common node properties.
                eg.
                     {'nodeGraphQt.nodes.FooNode': {
                        'my_property':{
                            'widget_type': 0,
                            'tab': 'Properties',
                            'items': ['foo', 'bar', 'test'],
                            'range': (0, 100)
                            }
                        }
                    }
        """
        self.__common_node_props.update(attrs)

    def get_node_common_properties(self, node_type):
        """
        Args:
            node_type (str): node type.

        Returns:
            dict: node common properties.
        """
        return self.__common_node_props.get(node_type)


if __name__ == '__main__':
    p = PortModel(None)
    # print(p.to_dict)

    n = NodeModel()
    n.inputs[p.name] = p
    n.add_property('foo', 'bar')

    print('-'*100)
    print('property keys\n')
    print(list(n.properties.keys()))
    print('-'*100)
    print('to_dict\n')
    for k, v in n.to_dict[n.id].items():
        print(k, v)<|MERGE_RESOLUTION|>--- conflicted
+++ resolved
@@ -72,13 +72,8 @@
         # temp store the property widget types.
         # (deleted when node is added to the graph)
         self._TEMP_property_widget_types = {
-<<<<<<< HEAD
-            'type': NODE_PROP_QLABEL,
+            'type_': NODE_PROP_QLABEL,
             'id': NODE_PROP_QLABEL,
-=======
-            'type_': NODE_PROP,
-            'id': NODE_PROP,
->>>>>>> 50b05ee0
             'icon': NODE_PROP,
             'name': NODE_PROP_QLINEEDIT,
             'color': NODE_PROP_COLORPICKER,
@@ -121,24 +116,15 @@
             if range:
                 self._TEMP_property_attrs[name]['range'] = range
         else:
-<<<<<<< HEAD
-            attrs = {self.type: {name: {
+            attrs = {self.type_: {name: {
                 'widget_type': widget_type,
                 'tab': tab
             }}}
-=======
-            attrs = {self.type_: {name: {'widget_type': widget_type}}}
->>>>>>> 50b05ee0
             if items:
                 attrs[self.type_][name]['items'] = items
             if range:
-<<<<<<< HEAD
-                attrs[self.type][name]['range'] = range
+                attrs[self.type_][name]['range'] = range
             self._graph_model.set_node_common_properties(attrs)
-=======
-                attrs[self.type_][name]['range'] = range
-            self._graph_model.node_property_attrs.update(attrs)
->>>>>>> 50b05ee0
 
     def set_property(self, name, value):
         if name in self.properties.keys():
@@ -157,8 +143,7 @@
         model = self._graph_model
         if model is None:
             return self._TEMP_property_widget_types.get(name)
-<<<<<<< HEAD
-        return model.get_node_common_properties(self.type)[name]['widget_type']
+        return model.get_node_common_properties(self.type_)[name]['widget_type']
 
     def get_tab_name(self, name):
         model = self._graph_model
@@ -167,10 +152,7 @@
             if attrs:
                 return attrs[name].get('tab')
             return
-        return model.get_node_common_properties(self.type)[name]['tab']
-=======
-        return graph.node_property_attrs[self.type_][name]['widget_type']
->>>>>>> 50b05ee0
+        return model.get_node_common_properties(self.type_)[name]['tab']
 
     @property
     def properties(self):
