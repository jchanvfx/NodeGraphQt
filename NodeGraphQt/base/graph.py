#!/usr/bin/python
# -*- coding: utf-8 -*-
import copy
import json
import os
import re

from qtpy import QtCore, QtWidgets, QtGui

from NodeGraphQt.base.commands import (NodeAddedCmd,
                                       NodesRemovedCmd,
                                       NodeMovedCmd,
                                       PortConnectedCmd)
from NodeGraphQt.base.factory import NodeFactory
from NodeGraphQt.base.menu import NodeGraphMenu, NodesMenu
from NodeGraphQt.base.model import NodeGraphModel
from NodeGraphQt.base.node import NodeObject
from NodeGraphQt.base.port import Port
from NodeGraphQt.constants import (
    MIME_TYPE,
    URI_SCHEME,
    URN_SCHEME,
    LayoutDirectionEnum,
    PipeLayoutEnum,
    PortTypeEnum,
    ViewerEnum
)
from NodeGraphQt.errors import NodeCreationError, NodeDeletionError
from NodeGraphQt.nodes.backdrop_node import BackdropNode
from NodeGraphQt.nodes.base_node import BaseNode
from NodeGraphQt.nodes.group_node import GroupNode
from NodeGraphQt.nodes.port_node import PortInputNode, PortOutputNode
from NodeGraphQt.widgets.node_graph import NodeGraphWidget, SubGraphWidget
from NodeGraphQt.widgets.viewer import NodeViewer
from NodeGraphQt.widgets.viewer_nav import NodeNavigationWidget


class NodeGraph(QtCore.QObject):
    """
    The ``NodeGraph`` class is the main controller for managing all nodes
    and the node graph.

    .. inheritance-diagram:: NodeGraphQt.NodeGraph
        :top-classes: PySide2.QtCore.QObject

    .. image:: ../_images/graph.png
        :width: 60%
    """

    nodes_registered = QtCore.Signal(list)
    """
    Signal triggered when a node is registered into the node graph.

    :parameters: list[:class:`NodeGraphQt.NodeObject`]
    :emits: registered nodes
    """

    node_created = QtCore.Signal(NodeObject)
    """
    Signal triggered when a node is created in the node graph.

    :parameters: :class:`NodeGraphQt.NodeObject`
    :emits: created node
    """
    nodes_deleted = QtCore.Signal(list)
    """
    Signal triggered when nodes have been deleted from the node graph.

    :parameters: list[str]
    :emits: list of deleted node ids.
    """
    node_selected = QtCore.Signal(NodeObject)
    """
    Signal triggered when a node is clicked with the LMB.

    :parameters: :class:`NodeGraphQt.NodeObject`
    :emits: selected node
    """
    node_selection_changed = QtCore.Signal(list, list)
    """
    Signal triggered when the node selection has changed.

    :parameters: list[:class:`NodeGraphQt.NodeObject`],
                 list[:class:`NodeGraphQt.NodeObject`]
    :emits: selected node, deselected nodes.
    """
    node_double_clicked = QtCore.Signal(NodeObject)
    """
    Signal triggered when a node is double clicked and emits the node.

    :parameters: :class:`NodeGraphQt.NodeObject`
    :emits: selected node
    """
    port_connected = QtCore.Signal(Port, Port)
    """
    Signal triggered when a node port has been connected.

    :parameters: :class:`NodeGraphQt.Port`, :class:`NodeGraphQt.Port`
    :emits: input port, output port
    """
    port_disconnected = QtCore.Signal(Port, Port)
    """
    Signal triggered when a node port has been disconnected.

    :parameters: :class:`NodeGraphQt.Port`, :class:`NodeGraphQt.Port`
    :emits: input port, output port
    """
    property_changed = QtCore.Signal(NodeObject, str, object)
    """
    Signal is triggered when a property has changed on a node.

    :parameters: :class:`NodeGraphQt.BaseNode`, str, object
    :emits: triggered node, property name, property value
    """
    data_dropped = QtCore.Signal(QtCore.QMimeData, QtCore.QPoint)
    """
    Signal is triggered when data has been dropped to the graph.

    :parameters: :class:`PySide2.QtCore.QMimeData`, :class:`PySide2.QtCore.QPoint`
    :emits: mime data, node graph position
    """
    session_changed = QtCore.Signal(str)
    """
    Signal is triggered when session has been changed.

    :parameters: str
    :emits: new session path
    """
    context_menu_prompt = QtCore.Signal(object, object)
    """
    Signal is triggered just before a context menu is shown.

    :parameters: 
        :class:`NodeGraphQt.NodeGraphMenu` or :class:`NodeGraphQt.NodesMenu`, 
        :class:`NodeGraphQt.BaseNode`
    :emits: triggered context menu, node object.
    """

    def __init__(self, parent=None, **kwargs):
        """
        Args:
            parent (object): object parent.
            **kwargs (dict): Used for overriding internal objects at init time.
        """
        super(NodeGraph, self).__init__(parent)
        self.setObjectName('NodeGraph')
        self._model = (
            kwargs.get('model') or NodeGraphModel())
        self._node_factory = (
            kwargs.get('node_factory') or NodeFactory())
        self._undo_view = None
        self._undo_stack = (
            kwargs.get('undo_stack') or QtGui.QUndoStack(self)
        )
        self._widget = None
        self._sub_graphs = {}
        self._viewer = (
            kwargs.get('viewer') or NodeViewer(undo_stack=self._undo_stack)
        )

        layout_direction = kwargs.get('layout_direction')
        if layout_direction:
            if layout_direction not in [e.value for e in LayoutDirectionEnum]:
                layout_direction = LayoutDirectionEnum.HORIZONTAL.value
            self._model.layout_direction = layout_direction
        else:
            layout_direction = self._model.layout_direction
        self._viewer.set_layout_direction(layout_direction)

        pipe_style = kwargs.get('pipe_style')
        if pipe_style is not None:
            if pipe_style not in [e.value for e in PipeLayoutEnum]:
                pipe_style = PipeLayoutEnum.CURVED.value
            self._model.pipe_style = pipe_style
        else:
            pipe_style = self._model.pipe_style
        self._viewer.set_pipe_layout(pipe_style)

        # viewer needs a reference to the model port connection constrains
        # for the user interaction with the live pipe.
        self._viewer.accept_connection_types = self._model.accept_connection_types
        self._viewer.reject_connection_types = self._model.reject_connection_types

        self._context_menu = {}

        self._register_context_menu()
        self._register_builtin_nodes()
        self._wire_signals()

    def __repr__(self):
        return '<{}("root") object at {}>'.format(
            self.__class__.__name__, hex(id(self)))

    def _register_context_menu(self):
        """
        Register the default context menus.
        """
        if not self._viewer:
            return
        menus = self._viewer.context_menus()
        if menus.get('graph'):
            self._context_menu['graph'] = NodeGraphMenu(self, menus['graph'])
        if menus.get('nodes'):
            self._context_menu['nodes'] = NodesMenu(self, menus['nodes'])

    def _register_builtin_nodes(self):
        """
        Register the default builtin nodes to the :meth:`NodeGraph.node_factory`
        """
        self.register_node(BackdropNode, alias='Backdrop')

    def _wire_signals(self):
        """
        Connect up all the signals and slots here.
        """

        # internal signals.
        self._viewer.search_triggered.connect(self._on_search_triggered)
        self._viewer.connection_sliced.connect(self._on_connection_sliced)
        self._viewer.connection_changed.connect(self._on_connection_changed)
        self._viewer.moved_nodes.connect(self._on_nodes_moved)
        self._viewer.node_double_clicked.connect(self._on_node_double_clicked)
        self._viewer.node_name_changed.connect(self._on_node_name_changed)
        self._viewer.node_backdrop_updated.connect(
            self._on_node_backdrop_updated)
        self._viewer.insert_node.connect(self._on_insert_node)

        # pass through translated signals.
        self._viewer.node_selected.connect(self._on_node_selected)
        self._viewer.node_selection_changed.connect(
            self._on_node_selection_changed)
        self._viewer.data_dropped.connect(self._on_node_data_dropped)
        self._viewer.context_menu_prompt.connect(self._on_context_menu_prompt)

    def _on_context_menu_prompt(self, menu_name, node_id):
        """
        Slot function triggered just before a context menu is shown.

        Args:
            menu_name (str): context menu name.
            node_id (str): node id if triggered from the nodes context menu.
        """
        node = self.get_node_by_id(node_id)
        menu = self.get_context_menu(menu_name)
        self.context_menu_prompt.emit(menu, node)

    def _on_insert_node(self, pipe, node_id, prev_node_pos):
        """
        Slot function triggered when a selected node has collided with a pipe.

        Args:
            pipe (Pipe): collided pipe item.
            node_id (str): selected node id to insert.
            prev_node_pos (dict): previous node position. {NodeItem: [prev_x, prev_y]}
        """
        node = self.get_node_by_id(node_id)

        # exclude if not a BaseNode
        if not isinstance(node, BaseNode):
            return

        disconnected = [(pipe.input_port, pipe.output_port)]
        connected = []

        if node.input_ports():
            connected.append(
                (pipe.output_port, node.input_ports()[0].view)
            )
        if node.output_ports():
            connected.append(
                (node.output_ports()[0].view, pipe.input_port)
            )

        self._undo_stack.beginMacro('inserted node')
        self._on_connection_changed(disconnected, connected)
        self._on_nodes_moved(prev_node_pos)
        self._undo_stack.endMacro()

    def _on_property_bin_changed(self, node_id, prop_name, prop_value):
        """
        called when a property widget has changed in a properties bin.
        (emits the node object, property name, property value)

        Args:
            node_id (str): node id.
            prop_name (str): node property name.
            prop_value (object): python built in types.
        """
        node = self.get_node_by_id(node_id)

        # prevent signals from causing a infinite loop.
        if node.get_property(prop_name) != prop_value:
            node.set_property(prop_name, prop_value)

    def _on_node_name_changed(self, node_id, name):
        """
        called when a node text qgraphics item in the viewer is edited.
        (sets the name through the node object so undo commands are registered.)

        Args:
            node_id (str): node id emitted by the viewer.
            name (str): new node name.
        """
        node = self.get_node_by_id(node_id)
        node.set_name(name)

        # TODO: not sure about redrawing the node here.
        node.view.draw_node()

    def _on_node_double_clicked(self, node_id):
        """
        called when a node in the viewer is double click.
        (emits the node object when the node is clicked)

        Args:
            node_id (str): node id emitted by the viewer.
        """
        node = self.get_node_by_id(node_id)
        self.node_double_clicked.emit(node)

    def _on_node_selected(self, node_id):
        """
        called when a node in the viewer is selected on left click.
        (emits the node object when the node is clicked)

        Args:
            node_id (str): node id emitted by the viewer.
        """
        node = self.get_node_by_id(node_id)
        self.node_selected.emit(node)

    def _on_node_selection_changed(self, sel_ids, desel_ids):
        """
        called when the node selection changes in the viewer.
        (emits node objects <selected nodes>, <deselected nodes>)

        Args:
            sel_ids (list[str]): new selected node ids.
            desel_ids (list[str]): deselected node ids.
        """
        sel_nodes = [self.get_node_by_id(nid) for nid in sel_ids]
        unsel_nodes = [self.get_node_by_id(nid) for nid in desel_ids]
        self.node_selection_changed.emit(sel_nodes, unsel_nodes)

    def _on_node_data_dropped(self, mimedata, pos):
        """
        called when data has been dropped on the viewer.

        Example Identifiers:
            URI = ngqt://path/to/node/session.graph
            URN = ngqt::node:com.nodes.MyNode1;node:com.nodes.MyNode2

        Args:
            mimedata (QtCore.QMimeData): mime data.
            pos (QtCore.QPoint): scene position relative to the drop.
        """
        uri_regex = re.compile(r'{}(?:/*)([\w/]+)(\.\w+)'.format(URI_SCHEME))
        urn_regex = re.compile(r'{}([\w\.:;]+)'.format(URN_SCHEME))
        if mimedata.hasFormat(MIME_TYPE):
            data = mimedata.data(MIME_TYPE).data().decode()
            urn_search = urn_regex.search(data)
            if urn_search:
                search_str = urn_search.group(1)
                node_ids = sorted(re.findall(r'node:([\w\.]+)', search_str))
                x, y = pos.x(), pos.y()
                for node_id in node_ids:
                    self.create_node(node_id, pos=[x, y])
                    x += 80
                    y += 80
        elif mimedata.hasFormat('text/uri-list'):
            not_supported_urls = []
            for url in mimedata.urls():
                local_file = url.toLocalFile()
                if local_file:
                    try:
                        self.import_session(local_file)
                        continue
                    except Exception as e:
                        not_supported_urls.append(url)

                url_str = url.toString()
                if url_str:
                    uri_search = uri_regex.search(url_str)
                    if uri_search:
                        path = uri_search.group(1)
                        ext = uri_search.group(2)
                        try:
                            self.import_session('{}{}'.format(path, ext))
                        except Exception as e:
                            not_supported_urls.append(url)

            if not_supported_urls:
                print(
                    'Can\'t import the following urls: \n{}'
                    .format('\n'.join(not_supported_urls))
                )
                self.data_dropped.emit(mimedata, pos)
        else:
            self.data_dropped.emit(mimedata, pos)

    def _on_nodes_moved(self, node_data):
        """
        called when selected nodes in the viewer has changed position.

        Args:
            node_data (dict): {<node_view>: <previous_pos>}
        """
        self._undo_stack.beginMacro('move nodes')
        for node_view, prev_pos in node_data.items():
            node = self._model.nodes[node_view.id]
            self._undo_stack.push(NodeMovedCmd(node, node.pos(), prev_pos))
        self._undo_stack.endMacro()

    def _on_node_backdrop_updated(self, node_id, update_property, value):
        """
        called when a BackdropNode is updated.

        Args:
            node_id (str): backdrop node id.
            value (str): update type.
        """
        backdrop = self.get_node_by_id(node_id)
        if backdrop and isinstance(backdrop, BackdropNode):
            backdrop.on_backdrop_updated(update_property, value)

    def _on_search_triggered(self, node_type, pos):
        """
        called when the tab search widget is triggered in the viewer.

        Args:
            node_type (str): node identifier.
            pos (tuple or list): x, y position for the node.
        """
        self.create_node(node_type, pos=pos)

    def _on_connection_changed(self, disconnected, connected):
        """
        called when a pipe connection has been changed in the viewer.

        Args:
            disconnected (list[list[widgets.port.PortItem]):
                pair list of port view items.
            connected (list[list[widgets.port.PortItem]]):
                pair list of port view items.
        """
        if not (disconnected or connected):
            return

        label = 'connect node(s)' if connected else 'disconnect node(s)'
        ptypes = {PortTypeEnum.IN.value: 'inputs',
                  PortTypeEnum.OUT.value: 'outputs'}

        self._undo_stack.beginMacro(label)
        for p1_view, p2_view in disconnected:
            node1 = self._model.nodes[p1_view.node.id]
            node2 = self._model.nodes[p2_view.node.id]
            port1 = getattr(node1, ptypes[p1_view.port_type])()[p1_view.name]
            port2 = getattr(node2, ptypes[p2_view.port_type])()[p2_view.name]
            port1.disconnect_from(port2)
        for p1_view, p2_view in connected:
            node1 = self._model.nodes[p1_view.node.id]
            node2 = self._model.nodes[p2_view.node.id]
            port1 = getattr(node1, ptypes[p1_view.port_type])()[p1_view.name]
            port2 = getattr(node2, ptypes[p2_view.port_type])()[p2_view.name]
            port1.connect_to(port2)
        self._undo_stack.endMacro()

    def _on_connection_sliced(self, ports):
        """
        slot when connection pipes have been sliced.

        Args:
            ports (list[list[widgets.port.PortItem]]):
                pair list of port connections (in port, out port)
        """
        if not ports:
            return
        ptypes = {PortTypeEnum.IN.value: 'inputs',
                  PortTypeEnum.OUT.value: 'outputs'}
        self._undo_stack.beginMacro('slice connections')
        for p1_view, p2_view in ports:
            node1 = self._model.nodes[p1_view.node.id]
            node2 = self._model.nodes[p2_view.node.id]
            port1 = getattr(node1, ptypes[p1_view.port_type])()[p1_view.name]
            port2 = getattr(node2, ptypes[p2_view.port_type])()[p2_view.name]
            port1.disconnect_from(port2)
        self._undo_stack.endMacro()

    @property
    def model(self):
        """
        The model used for storing the node graph data.

        Returns:
            NodeGraphQt.base.model.NodeGraphModel: node graph model.
        """
        return self._model

    @property
    def node_factory(self):
        """
        Return the node factory object used by the node graph.

        Returns:
            NodeFactory: node factory.
        """
        return self._node_factory

    @property
    def widget(self):
        """
        The node graph widget for adding into a layout.

        Returns:
            NodeGraphWidget: node graph widget.
        """
        if self._widget is None:
            self._widget = NodeGraphWidget()
            self._widget.addTab(self._viewer, 'Node Graph')
            # hide the close button on the first tab.
            tab_bar = self._widget.tabBar()
<<<<<<< HEAD
            for btn_flag in [tab_bar.ButtonPosition.RightSide, tab_bar.ButtonPosition.LeftSide]:
=======
            tab_flags = [
                QtWidgets.QTabBar.RightSide,
                QtWidgets.QTabBar.LeftSide
            ]
            for btn_flag in tab_flags:
>>>>>>> 1239e5ed
                tab_btn = tab_bar.tabButton(0, btn_flag)
                if tab_btn:
                    tab_btn.deleteLater()
                    tab_bar.setTabButton(0, btn_flag, None)
            self._widget.tabCloseRequested.connect(
                self._on_close_sub_graph_tab
            )
        return self._widget

    @property
    def undo_view(self):
        """
        Returns node graph undo history list widget.

        Returns:
            PySide2.QtWidgets.QUndoView: node graph undo view.
        """
        if self._undo_view is None:
            self._undo_view = QtWidgets.QUndoView(self._undo_stack)
            self._undo_view.setWindowTitle('Undo History')
        return self._undo_view

    def cursor_pos(self):
        """
        Returns the cursor last position in the node graph.

        Returns:
            tuple(float, float): cursor x,y coordinates of the scene.
        """
        cursor_pos = self.viewer().scene_cursor_pos()
        if not cursor_pos:
            return 0.0, 0.0
        return cursor_pos.x(), cursor_pos.y()

    def toggle_node_search(self):
        """
        toggle the node search widget visibility.
        """
        if self._viewer.underMouse():
            self._viewer.tab_search_set_nodes(self._node_factory.names)
            self._viewer.tab_search_toggle()

    def show(self):
        """
        Show node graph widget this is just a convenience
        function to :meth:`NodeGraph.widget.show()`.
        """
        self.widget.show()

    def close(self):
        """
        Close node graph NodeViewer widget this is just a convenience
        function to :meth:`NodeGraph.widget.close()`.
        """
        self.widget.close()

    def viewer(self):
        """
        Returns the internal view interface used by the node graph.

        Warnings:
            Methods in the ``NodeViewer`` are used internally
            by ``NodeGraphQt`` components to get the widget use
            :attr:`NodeGraph.widget`.

        See Also:
            :attr:`NodeGraph.widget` to add the node graph widget into a
            :class:`PySide2.QtWidgets.QLayout`.

        Returns:
            NodeGraphQt.widgets.viewer.NodeViewer: viewer interface.
        """
        return self._viewer

    def scene(self):
        """
        Returns the ``QGraphicsScene`` object used in the node graph.

        Returns:
            NodeGraphQt.widgets.scene.NodeScene: node scene.
        """
        return self._viewer.scene()

    def background_color(self):
        """
        Return the node graph background color.

        Returns:
            tuple: r, g ,b
        """
        return self.scene().background_color

    def set_background_color(self, r, g, b):
        """
        Set node graph background color.

        Args:
            r (int): red value.
            g (int): green value.
            b (int): blue value.
        """
        self.scene().background_color = (r, g, b)
        self._viewer.force_update()

    def grid_color(self):
        """
        Return the node graph grid color.

        Returns:
            tuple: r, g ,b
        """
        return self.scene().grid_color

    def set_grid_color(self, r, g, b):
        """
        Set node graph grid color.

        Args:
            r (int): red value.
            g (int): green value.
            b (int): blue value.
        """
        self.scene().grid_color = (r, g, b)
        self._viewer.force_update()

    def set_grid_mode(self, mode=None):
        """
        Set node graph background grid mode.

        (default: :attr:`NodeGraphQt.constants.ViewerEnum.GRID_DISPLAY_LINES`).

        See: :attr:`NodeGraphQt.constants.ViewerEnum`

        .. code-block:: python
            :linenos:

            graph = NodeGraph()
            graph.set_grid_mode(ViewerEnum.GRID_DISPLAY_DOTS.value)

        Args:
            mode (int): background style.
        """
        display_types = [
            ViewerEnum.GRID_DISPLAY_NONE.value,
            ViewerEnum.GRID_DISPLAY_DOTS.value,
            ViewerEnum.GRID_DISPLAY_LINES.value
        ]
        if mode not in display_types:
            mode = ViewerEnum.GRID_DISPLAY_LINES.value
        self.scene().grid_mode = mode
        self._viewer.force_update()

    def add_properties_bin(self, prop_bin):
        """
        Wire up a properties bin widget to the node graph.

        Args:
            prop_bin (NodeGraphQt.PropertiesBinWidget): properties widget.
        """
        prop_bin.property_changed.connect(self._on_property_bin_changed)

    def undo_stack(self):
        """
        Returns the undo stack used in the node graph.

        See Also:
            :meth:`NodeGraph.begin_undo()`,
            :meth:`NodeGraph.end_undo()`

        Returns:
            QtWidgets.QUndoStack: undo stack.
        """
        return self._undo_stack

    def clear_undo_stack(self):
        """
        Clears the undo stack.

        Note:
            Convenience function to
            :meth:`NodeGraph.undo_stack().clear()`

        See Also:
            :meth:`NodeGraph.begin_undo()`,
            :meth:`NodeGraph.end_undo()`,
            :meth:`NodeGraph.undo_stack()`
        """
        self._undo_stack.clear()

    def begin_undo(self, name):
        """
        Start of an undo block followed by a
        :meth:`NodeGraph.end_undo()`.

        Args:
            name (str): name for the undo block.
        """
        self._undo_stack.beginMacro(name)

    def end_undo(self):
        """
        End of an undo block started by
        :meth:`NodeGraph.begin_undo()`.
        """
        self._undo_stack.endMacro()

    def context_menu(self):
        """
        Returns the context menu for the node graph.

        Note:
            This is a convenience function to
            :meth:`NodeGraph.get_context_menu`
            with the arg ``menu="graph"``

        Returns:
            NodeGraphQt.NodeGraphMenu: context menu object.
        """
        return self.get_context_menu('graph')

    def context_nodes_menu(self):
        """
        Returns the context menu for the nodes.

        Note:
            This is a convenience function to
            :meth:`NodeGraph.get_context_menu`
            with the arg ``menu="nodes"``

        Returns:
            NodeGraphQt.NodesMenu: context menu object.
        """
        return self.get_context_menu('nodes')

    def get_context_menu(self, menu):
        """
        Returns the context menu specified by the name.

        menu types:

            - ``"graph"`` context menu from the node graph.
            - ``"nodes"`` context menu for the nodes.

        Args:
            menu (str): menu name.

        Returns:
            NodeGraphQt.NodeGraphMenu or NodeGraphQt.NodesMenu: context menu object.
        """
        return self._context_menu.get(menu)

    def _deserialize_context_menu(self, menu, menu_data):
        """
        Populate context menu from a dictionary.

        Args:
            menu (NodeGraphQt.NodeGraphMenu or NodeGraphQt.NodesMenu):
                parent context menu.
            menu_data (list[dict] or dict): serialized menu data.
        """
        if not menu:
            raise ValueError('No context menu named: "{}"'.format(menu))

        import sys
        import importlib.util

        nodes_menu = self.get_context_menu('nodes')

        def build_menu_command(menu, data):
            """
            Create menu command from serialized data.

            Args:
                menu (NodeGraphQt.NodeGraphMenu or NodeGraphQt.NodesMenu):
                    menu object.
                data (dict): serialized menu command data.
            """
            full_path = os.path.abspath(data['file'])
            base_dir, file_name = os.path.split(full_path)
            base_name = os.path.basename(base_dir)
            file_name, _ = file_name.split('.')

            mod_name = '{}.{}'.format(base_name, file_name)

            spec = importlib.util.spec_from_file_location(mod_name, full_path)
            mod = importlib.util.module_from_spec(spec)
            sys.modules[mod_name] = mod
            spec.loader.exec_module(mod)

            cmd_func = getattr(mod, data['function_name'])
            cmd_name = data.get('label') or '<command>'
            cmd_shortcut = data.get('shortcut')
            cmd_kwargs = {'func': cmd_func, 'shortcut': cmd_shortcut}

            if menu == nodes_menu and data.get('node_type'):
                cmd_kwargs['node_type'] = data['node_type']

            menu.add_command(name=cmd_name, **cmd_kwargs)

        if isinstance(menu_data, dict):
            item_type = menu_data.get('type')
            if item_type == 'separator':
                menu.add_separator()
            elif item_type == 'command':
                build_menu_command(menu, menu_data)
            elif item_type == 'menu':
                sub_menu = menu.add_menu(menu_data['label'])
                items = menu_data.get('items', [])
                self._deserialize_context_menu(sub_menu, items)
        elif isinstance(menu_data, list):
            for item_data in menu_data:
                self._deserialize_context_menu(menu, item_data)

    def set_context_menu(self, menu_name, data):
        """
        Populate a context menu from serialized data.

        example of serialized menu data:

        .. highlight:: python
        .. code-block:: python

            [
                {
                    'type': 'menu',
                    'label': 'node sub menu',
                    'items': [
                        {
                            'type': 'command',
                            'label': 'test command',
                            'file': '../path/to/my/test_module.py',
                            'function': 'run_test',
                            'node_type': 'nodeGraphQt.nodes.MyNodeClass'
                        },

                    ]
                },
            ]

        the ``run_test`` example function:

        .. highlight:: python
        .. code-block:: python

            def run_test(graph):
                print(graph.selected_nodes())


        Args:
            menu_name (str): name of the parent context menu to populate under.
            data (dict): serialized menu data.
        """
        context_menu = self.get_context_menu(menu_name)
        self._deserialize_context_menu(context_menu, data)

    def set_context_menu_from_file(self, file_path, menu=None):
        """
        Populate a context menu from a serialized json file.

        menu types:

            - ``"graph"`` context menu from the node graph.
            - ``"nodes"`` context menu for the nodes.

        Args:
            menu (str): name of the parent context menu to populate under.
            file_path (str): serialized menu commands json file.
        """
        file_path = os.path.abspath(file_path)

        menu = menu or 'graph'
        if not os.path.isfile(file_path):
            raise IOError('file doesn\'t exists: "{}"'.format(file_path))

        with open(file_path) as f:
            data = json.load(f)
        context_menu = self.get_context_menu(menu)
        self._deserialize_context_menu(context_menu, data)

    def disable_context_menu(self, disabled=True, name='all'):
        """
        Disable/Enable context menus from the node graph.

        menu types:

            - ``"all"`` all context menus from the node graph.
            - ``"graph"`` context menu from the node graph.
            - ``"nodes"`` context menu for the nodes.

        Args:
            disabled (bool): true to enable context menu.
            name (str): menu name. (default: ``"all"``)
        """
        if name == 'all':
            for k, menu in self._viewer.context_menus().items():
                menu.setDisabled(disabled)
                menu.setVisible(not disabled)
            return
        menus = self._viewer.context_menus()
        if menus.get(name):
            menus[name].setDisabled(disabled)
            menus[name].setVisible(not disabled)

    def acyclic(self):
        """
        Returns true if the current node graph is acyclic.

        See Also:
            :meth:`NodeGraph.set_acyclic`

        Returns:
            bool: true if acyclic (default: ``True``).
        """
        return self._model.acyclic

    def set_acyclic(self, mode=True):
        """
        Enable the node graph to be a acyclic graph. (default: ``True``)

        See Also:
            :meth:`NodeGraph.acyclic`

        Args:
            mode (bool): true to enable acyclic.
        """
        self._model.acyclic = mode
        self._viewer.acyclic = self._model.acyclic

    def pipe_collision(self):
        """
        Returns if pipe collision is enabled.

        See Also:
            To enable/disable pipe collision
            :meth:`NodeGraph.set_pipe_collision`

        Returns:
            bool: True if pipe collision is enabled.
        """
        return self._model.pipe_collision

    def set_pipe_collision(self, mode=True):
        """
        Enable/Disable pipe collision.

        When enabled dragging a node over a pipe will allow the node to be
        inserted as a new connection between the pipe.

        See Also:
            :meth:`NodeGraph.pipe_collision`

        Args:
            mode (bool): False to disable pipe collision.
        """
        self._model.pipe_collision = mode
        self._viewer.pipe_collision = self._model.pipe_collision

    def pipe_slicing(self):
        """
        Returns if pipe slicing is enabled.

        See Also:
            To enable/disable pipe slicer
            :meth:`NodeGraph.set_pipe_slicing`

        Returns:
            bool: True if pipe slicing is enabled.
        """
        return self._model.pipe_slicing

    def set_pipe_slicing(self, mode=True):
        """
        Enable/Disable pipe slicer.

        When set to true holding down ``Alt + Shift + LMB Drag`` will allow node
        pipe connections to be sliced.

        .. image:: ../_images/slicer.png
            :width: 400px

        See Also:
            :meth:`NodeGraph.pipe_slicing`

        Args:
            mode (bool): False to disable the slicer pipe.
        """
        self._model.pipe_slicing = mode
        self._viewer.pipe_slicing = self._model.pipe_slicing

    def pipe_style(self):
        """
        Returns the current pipe layout style.

        See Also:
            :meth:`NodeGraph.set_pipe_style`

        Returns:
            int: pipe style value. :attr:`NodeGraphQt.constants.PipeLayoutEnum`
        """
        return self._model.pipe_style

    def set_pipe_style(self, style=PipeLayoutEnum.CURVED.value):
        """
        Set node graph pipes to be drawn as curved `(default)`, straight or angled.

        .. code-block:: python
            :linenos:

            graph = NodeGraph()
            graph.set_pipe_style(PipeLayoutEnum.CURVED.value)

        See: :attr:`NodeGraphQt.constants.PipeLayoutEnum`

        .. image:: ../_images/pipe_layout_types.gif
            :width: 80%


        Args:
            style (int): pipe layout style.
        """
        pipe_max = max([PipeLayoutEnum.CURVED.value,
                        PipeLayoutEnum.STRAIGHT.value,
                        PipeLayoutEnum.ANGLE.value])
        style = style if 0 <= style <= pipe_max else PipeLayoutEnum.CURVED.value
        self._model.pipe_style = style
        self._viewer.set_pipe_layout(style)

    def layout_direction(self):
        """
        Return the current node graph layout direction.

        `Implemented in` ``v0.3.0``

        See Also:
            :meth:`NodeGraph.set_layout_direction`

        Returns:
            int: layout direction.
        """
        return self._model.layout_direction

    def set_layout_direction(self, direction):
        """
        Sets the node graph layout direction to horizontal or vertical.
        This function will also override the layout direction on all
        nodes in the current node graph.

        `Implemented in` ``v0.3.0``

        **Layout Types:**

        - :attr:`NodeGraphQt.constants.LayoutDirectionEnum.HORIZONTAL`
        - :attr:`NodeGraphQt.constants.LayoutDirectionEnum.VERTICAL`

        .. image:: ../_images/layout_direction_switch.gif
            :width: 300px

        Warnings:
            This function does not register to the undo stack.

        See Also:
            :meth:`NodeGraph.layout_direction`,
            :meth:`NodeObject.set_layout_direction`

        Args:
            direction (int): layout direction.
        """
        direction_types = [e.value for e in LayoutDirectionEnum]
        if direction not in direction_types:
            direction = LayoutDirectionEnum.HORIZONTAL.value
        self._model.layout_direction = direction
        for node in self.all_nodes():
            node.set_layout_direction(direction)
        self._viewer.set_layout_direction(direction)

    def fit_to_selection(self):
        """
        Sets the zoom level to fit selected nodes.
        If no nodes are selected then all nodes in the graph will be framed.
        """
        nodes = self.selected_nodes() or self.all_nodes()
        if not nodes:
            return
        self._viewer.zoom_to_nodes([n.view for n in nodes])

    def reset_zoom(self):
        """
        Reset the zoom level
        """
        self._viewer.reset_zoom()

    def set_zoom(self, zoom=0):
        """
        Set the zoom factor of the Node Graph the default is ``0.0``

        Args:
            zoom (float): zoom factor (max zoom out ``-0.9`` / max zoom in ``2.0``)
        """
        self._viewer.set_zoom(zoom)

    def get_zoom(self):
        """
        Get the current zoom level of the node graph.

        Returns:
            float: the current zoom level.
        """
        return self._viewer.get_zoom()

    def center_on(self, nodes=None):
        """
        Center the node graph on the given nodes or all nodes by default.

        Args:
            nodes (list[NodeGraphQt.BaseNode]): a list of nodes.
        """
        nodes = nodes or []
        self._viewer.center_selection([n.view for n in nodes])

    def center_selection(self):
        """
        Centers on the current selected nodes.
        """
        nodes = self._viewer.selected_nodes()
        self._viewer.center_selection(nodes)

    def registered_nodes(self):
        """
        Return a list of all node types that have been registered.

        See Also:
            To register a node :meth:`NodeGraph.register_node`

        Returns:
            list[str]: list of node type identifiers.
        """
        return sorted(self._node_factory.nodes.keys())

    def register_node(self, node, alias=None):
        """
        Register the node to the :meth:`NodeGraph.node_factory`

        Args:
            node (NodeGraphQt.NodeObject): node object.
            alias (str): custom alias name for the node type.
        """
        self._node_factory.register_node(node, alias)
        self._viewer.rebuild_tab_search()
        self.nodes_registered.emit([node])

    def register_nodes(self, nodes):
        """
        Register the nodes to the :meth:`NodeGraph.node_factory`

        Args:
            nodes (list): list of nodes.
        """
        [self._node_factory.register_node(n) for n in nodes]
        self._viewer.rebuild_tab_search()
        self.nodes_registered.emit(nodes)

    def create_node(self, node_type, name=None, selected=True, color=None,
                    text_color=None, pos=None, push_undo=True):
        """
        Create a new node in the node graph.

        See Also:
            To list all node types :meth:`NodeGraph.registered_nodes`

        Args:
            node_type (str): node instance type.
            name (str): set name of the node.
            selected (bool): set created node to be selected.
            color (tuple or str): node color ``(255, 255, 255)`` or ``"#FFFFFF"``.
            text_color (tuple or str): text color ``(255, 255, 255)`` or ``"#FFFFFF"``.
            pos (list[int, int]): initial x, y position for the node (default: ``(0, 0)``).
            push_undo (bool): register the command to the undo stack. (default: True)

        Returns:
            BaseNode: the created instance of the node.
        """
        node = self._node_factory.create_node_instance(node_type)
        if node:
            node._graph = self
            node.model._graph_model = self.model

            wid_types = node.model.__dict__.pop('_TEMP_property_widget_types')
            prop_attrs = node.model.__dict__.pop('_TEMP_property_attrs')

            if self.model.get_node_common_properties(node.type_) is None:
                node_attrs = {node.type_: {
                    n: {'widget_type': wt} for n, wt in wid_types.items()
                }}
                for pname, pattrs in prop_attrs.items():
                    node_attrs[node.type_][pname].update(pattrs)
                self.model.set_node_common_properties(node_attrs)

            accept_types = node.model.__dict__.pop(
                '_TEMP_accept_connection_types'
            )
            for ptype, pdata in accept_types.get(node.type_, {}).items():
                for pname, accept_data in pdata.items():
                    for accept_ntype, accept_ndata in accept_data.items():
                        for accept_ptype, accept_pnames in accept_ndata.items():
                            for accept_pname in accept_pnames:
                                self._model.add_port_accept_connection_type(
                                    port_name=pname,
                                    port_type=ptype,
                                    node_type=node.type_,
                                    accept_pname=accept_pname,
                                    accept_ptype=accept_ptype,
                                    accept_ntype=accept_ntype
                                )
            reject_types = node.model.__dict__.pop(
                '_TEMP_reject_connection_types'
            )
            for ptype, pdata in reject_types.get(node.type_, {}).items():
                for pname, reject_data in pdata.items():
                    for reject_ntype, reject_ndata in reject_data.items():
                        for reject_ptype, reject_pnames in reject_ndata.items():
                            for reject_pname in reject_pnames:
                                self._model.add_port_reject_connection_type(
                                    port_name=pname,
                                    port_type=ptype,
                                    node_type=node.type_,
                                    reject_pname=reject_pname,
                                    reject_ptype=reject_ptype,
                                    reject_ntype=reject_ntype
                                )

            node.NODE_NAME = self.get_unique_name(name or node.NODE_NAME)
            node.model.name = node.NODE_NAME
            node.model.selected = selected

            def format_color(clr):
                if isinstance(clr, str):
                    clr = clr.strip('#')
                    return tuple(int(clr[i:i + 2], 16) for i in (0, 2, 4))
                return clr

            if color:
                node.model.color = format_color(color)
            if text_color:
                node.model.text_color = format_color(text_color)
            if pos:
                node.model.pos = [float(pos[0]), float(pos[1])]

            # initial node direction layout.
            node.model.layout_direction = self.layout_direction()

            node.update()

            undo_cmd = NodeAddedCmd(
                self, node, pos=node.model.pos, emit_signal=True
            )
            if push_undo:
                undo_label = 'create node: "{}"'.format(node.NODE_NAME)
                self._undo_stack.beginMacro(undo_label)
                for n in self.selected_nodes():
                    n.set_property('selected', False, push_undo=True)
                self._undo_stack.push(undo_cmd)
                self._undo_stack.endMacro()
            else:
                for n in self.selected_nodes():
                    n.set_property('selected', False, push_undo=False)
                undo_cmd.redo()

            return node

        raise NodeCreationError('Can\'t find node: "{}"'.format(node_type))

    def add_node(self, node, pos=None, selected=True, push_undo=True):
        """
        Add a node into the node graph.
        unlike the :meth:`NodeGraph.create_node` function this will not
        trigger the :attr:`NodeGraph.node_created` signal.

        Args:
            node (NodeGraphQt.BaseNode): node object.
            pos (list[float]): node x,y position. (optional)
            selected (bool): node selected state. (optional)
            push_undo (bool): register the command to the undo stack. (default: True)
        """
        assert isinstance(node, NodeObject), 'node must be a Node instance.'

        wid_types = node.model.__dict__.pop('_TEMP_property_widget_types')
        prop_attrs = node.model.__dict__.pop('_TEMP_property_attrs')

        if self.model.get_node_common_properties(node.type_) is None:
            node_attrs = {node.type_: {
                n: {'widget_type': wt} for n, wt in wid_types.items()
            }}
            for pname, pattrs in prop_attrs.items():
                node_attrs[node.type_][pname].update(pattrs)
            self.model.set_node_common_properties(node_attrs)

        accept_types = node.model.__dict__.pop(
            '_TEMP_accept_connection_types'
        )
        for ptype, pdata in accept_types.get(node.type_, {}).items():
            for pname, accept_data in pdata.items():
                for accept_ntype, accept_ndata in accept_data.items():
                    for accept_ptype, accept_pnames in accept_ndata.items():
                        for accept_pname in accept_pnames:
                            self._model.add_port_accept_connection_type(
                                port_name=pname,
                                port_type=ptype,
                                node_type=node.type_,
                                accept_pname=accept_pname,
                                accept_ptype=accept_ptype,
                                accept_ntype=accept_ntype
                            )
        reject_types = node.model.__dict__.pop(
            '_TEMP_reject_connection_types'
        )
        for ptype, pdata in reject_types.get(node.type_, {}).items():
            for pname, reject_data in pdata.items():
                for reject_ntype, reject_ndata in reject_data.items():
                    for reject_ptype, reject_pnames in reject_ndata.items():
                        for reject_pname in reject_pnames:
                            self._model.add_port_reject_connection_type(
                                port_name=pname,
                                port_type=ptype,
                                node_type=node.type_,
                                reject_pname=reject_pname,
                                reject_ptype=reject_ptype,
                                reject_ntype=reject_ntype
                            )

        node._graph = self
        node.NODE_NAME = self.get_unique_name(node.NODE_NAME)
        node.model._graph_model = self.model
        node.model.name = node.NODE_NAME

        # initial node direction layout.
        node.model.layout_direction = self.layout_direction()

        # update method must be called before it's been added to the viewer.
        node.update()

        undo_cmd = NodeAddedCmd(self, node, pos=pos, emit_signal=False)
        if push_undo:
            self._undo_stack.beginMacro('add node: "{}"'.format(node.name()))
            self._undo_stack.push(undo_cmd)
            if selected:
                node.set_selected(True)
            self._undo_stack.endMacro()
        else:
            undo_cmd.redo()

    def delete_node(self, node, push_undo=True):
        """
        Remove the node from the node graph.

        Args:
            node (NodeGraphQt.BaseNode): node object.
            push_undo (bool): register the command to the undo stack. (default: True)
        """
        assert isinstance(node, NodeObject), \
            'node must be a instance of a NodeObject.'
        node_id = node.id
        if push_undo:
            self._undo_stack.beginMacro('delete node: "{}"'.format(node.name()))

        if isinstance(node, BaseNode):
            for p in node.input_ports():
                if p.locked():
                    p.set_locked(False,
                                 connected_ports=False,
                                 push_undo=push_undo)
                p.clear_connections(push_undo=push_undo)
            for p in node.output_ports():
                if p.locked():
                    p.set_locked(False,
                                 connected_ports=False,
                                 push_undo=push_undo)
                p.clear_connections(push_undo=push_undo)

        # collapse group node before removing.
        if isinstance(node, GroupNode) and node.is_expanded:
            node.collapse()

        undo_cmd = NodesRemovedCmd(self, [node], emit_signal=True)
        if push_undo:
            self._undo_stack.push(undo_cmd)
            self._undo_stack.endMacro()
        else:
            undo_cmd.redo()

    def remove_node(self, node, push_undo=True):
        """
        Remove the node from the node graph.

        unlike the :meth:`NodeGraph.delete_node` function this will not
        trigger the :attr:`NodeGraph.nodes_deleted` signal.

        Args:
            node (NodeGraphQt.BaseNode): node object.
            push_undo (bool): register the command to the undo stack. (default: True)

        """
        assert isinstance(node, NodeObject), 'node must be a Node instance.'

        if push_undo:
            self._undo_stack.beginMacro('delete node: "{}"'.format(node.name()))

        # collapse group node before removing.
        if isinstance(node, GroupNode) and node.is_expanded:
            node.collapse()

        if isinstance(node, BaseNode):
            for p in node.input_ports():
                if p.locked():
                    p.set_locked(False,
                                 connected_ports=False,
                                 push_undo=push_undo)
                p.clear_connections(push_undo=push_undo)
            for p in node.output_ports():
                if p.locked():
                    p.set_locked(False,
                                 connected_ports=False,
                                 push_undo=push_undo)
                p.clear_connections(push_undo=push_undo)

        undo_cmd = NodesRemovedCmd(self, [node], emit_signal=False)
        if push_undo:
            self._undo_stack.push(undo_cmd)
            self._undo_stack.endMacro()
        else:
            undo_cmd.redo()

    def delete_nodes(self, nodes, push_undo=True):
        """
        Remove a list of specified nodes from the node graph.

        Args:
            nodes (list[NodeGraphQt.BaseNode]): list of node instances.
            push_undo (bool): register the command to the undo stack. (default: True)
        """
        if not nodes:
            return
        if len(nodes) == 1:
            self.delete_node(nodes[0], push_undo=push_undo)
            return
        node_ids = [n.id for n in nodes]
        if push_undo:
            self._undo_stack.beginMacro(
                'deleted "{}" node(s)'.format(len(nodes))
            )
        for node in nodes:

            # collapse group node before removing.
            if isinstance(node, GroupNode) and node.is_expanded:
                node.collapse()

            if isinstance(node, BaseNode):
                for p in node.input_ports():
                    if p.locked():
                        p.set_locked(False,
                                     connected_ports=False,
                                     push_undo=push_undo)
                    p.clear_connections(push_undo=push_undo)
                for p in node.output_ports():
                    if p.locked():
                        p.set_locked(False,
                                     connected_ports=False,
                                     push_undo=push_undo)
                    p.clear_connections(push_undo=push_undo)

        undo_cmd = NodesRemovedCmd(self, nodes, emit_signal=True)
        if push_undo:
            self._undo_stack.push(undo_cmd)
            self._undo_stack.endMacro()
        else:
            undo_cmd.redo()

        self.nodes_deleted.emit(node_ids)

    def extract_nodes(self, nodes, push_undo=True, prompt_warning=True):
        """
        Extract select nodes from its connections.

        Args:
            nodes (list[NodeGraphQt.BaseNode]): list of node instances.
            push_undo (bool): register the command to the undo stack. (default: True)
            prompt_warning (bool): prompt warning dialog box.
        """
        if not nodes:
            return

        locked_ports = []
        base_nodes = []
        for node in nodes:
            if not isinstance(node, BaseNode):
                continue

            for port in node.input_ports() + node.output_ports():
                if port.locked():
                    locked_ports.append('{0.node.name}: {0.name}'.format(port))

            base_nodes.append(node)

        if locked_ports:
            message = (
                'Selected nodes cannot be extracted because the following '
                'ports are locked:\n{}'.format('\n'.join(sorted(locked_ports)))
            )
            if prompt_warning:
                self._viewer.message_dialog(message, 'Can\'t Extract Nodes')
            return

        if push_undo:
            self._undo_stack.beginMacro(
                'extracted "{}" node(s)'.format(len(nodes))
            )

        for node in base_nodes:
            for port in node.input_ports() + node.output_ports():
                for connected_port in port.connected_ports():
                    if connected_port.node() in base_nodes:
                        continue
                    port.disconnect_from(connected_port, push_undo=push_undo)

        if push_undo:
            self._undo_stack.endMacro()

    def all_nodes(self):
        """
        Return all nodes in the node graph.

        Returns:
            list[NodeGraphQt.BaseNode]: list of nodes.
        """
        return list(self._model.nodes.values())

    def selected_nodes(self):
        """
        Return all selected nodes that are in the node graph.

        Returns:
            list[NodeGraphQt.BaseNode]: list of nodes.
        """
        nodes = []
        for item in self._viewer.selected_nodes():
            node = self._model.nodes[item.id]
            nodes.append(node)
        return nodes

    def select_all(self):
        """
        Select all nodes in the node graph.
        """
        self._undo_stack.beginMacro('select all')
        [node.set_selected(True) for node in self.all_nodes()]
        self._undo_stack.endMacro()

    def clear_selection(self):
        """
        Clears the selection in the node graph.
        """
        self._undo_stack.beginMacro('clear selection')
        [node.set_selected(False) for node in self.all_nodes()]
        self._undo_stack.endMacro()

    def invert_selection(self):
        """
        Inverts the current node selection.
        """
        if not self.selected_nodes():
            self.select_all()
            return
        self._undo_stack.beginMacro('invert selection')
        for node in self.all_nodes():
            node.set_selected(not node.selected())
        self._undo_stack.endMacro()

    def get_node_by_id(self, node_id=None):
        """
        Returns the node from the node id string.

        Args:
            node_id (str): node id (:attr:`NodeObject.id`)

        Returns:
            NodeGraphQt.NodeObject: node object.
        """
        return self._model.nodes.get(node_id, None)

    def get_node_by_name(self, name):
        """
        Returns node that matches the name.

        Args:
            name (str): name of the node.
        Returns:
            NodeGraphQt.NodeObject: node object.
        """
        for node_id, node in self._model.nodes.items():
            if node.name() == name:
                return node

    def get_nodes_by_type(self, node_type):
        """
        Return all nodes by their node type identifier.
        (see: :attr:`NodeGraphQt.NodeObject.type_`)

        Args:
            node_type (str): node type identifier.

        Returns:
            list[NodeGraphQt.NodeObject]: list of nodes.
        """
        return [n for n in self._model.nodes.values() if n.type_ == node_type]

    def get_unique_name(self, name):
        """
        Creates a unique node name to avoid having nodes with the same name.

        Args:
            name (str): node name.

        Returns:
            str: unique node name.
        """
        name = ' '.join(name.split())
        node_names = [n.name() for n in self.all_nodes()]
        if name not in node_names:
            return name

        regex = re.compile(r'\w+ (\d+)$')
        search = regex.search(name)
        if not search:
            for x in range(1, len(node_names) + 2):
                new_name = '{} {}'.format(name, x)
                if new_name not in node_names:
                    return new_name

        version = search.group(1)
        name = name[:len(version) * -1].strip()
        for x in range(1, len(node_names) + 2):
            new_name = '{} {}'.format(name, x)
            if new_name not in node_names:
                return new_name

    def current_session(self):
        """
        Returns the file path to the currently loaded session.

        Returns:
            str: path to the currently loaded session
        """
        return self._model.session

    def clear_session(self):
        """
        Clears the current node graph session.
        """
        nodes = self.all_nodes()
        for n in nodes:
            if isinstance(n, BaseNode):
                for p in n.input_ports():
                    if p.locked():
                        p.set_locked(False, connected_ports=False)
                    p.clear_connections()
                for p in n.output_ports():
                    if p.locked():
                        p.set_locked(False, connected_ports=False)
                    p.clear_connections()
        self._undo_stack.push(NodesRemovedCmd(self, nodes))
        self._undo_stack.clear()
        self._model.session = ''

    def _serialize(self, nodes):
        """
        serialize nodes to a dict.
        (used internally by the node graph)

        Args:
            nodes (list[NodeGraphQt.Nodes]): list of node instances.

        Returns:
            dict: serialized data.
        """
        serial_data = {'graph': {}, 'nodes': {}, 'connections': []}
        nodes_data = {}

        # serialize graph session.
        serial_data['graph']['layout_direction'] = self.layout_direction()
        serial_data['graph']['acyclic'] = self.acyclic()
        serial_data['graph']['pipe_collision'] = self.pipe_collision()
        serial_data['graph']['pipe_slicing'] = self.pipe_slicing()
        serial_data['graph']['pipe_style'] = self.pipe_style()

        # connection constrains.
        serial_data['graph']['accept_connection_types'] = self.model.accept_connection_types
        serial_data['graph']['reject_connection_types'] = self.model.reject_connection_types

        # serialize nodes.
        for n in nodes:
            # update the node model.
            n.update_model()

            node_dict = n.model.to_dict
            nodes_data.update(node_dict)

        for n_id, n_data in nodes_data.items():
            serial_data['nodes'][n_id] = n_data

            # serialize connections
            inputs = n_data.pop('inputs') if n_data.get('inputs') else {}
            outputs = n_data.pop('outputs') if n_data.get('outputs') else {}

            for pname, conn_data in inputs.items():
                for conn_id, prt_names in conn_data.items():
                    for conn_prt in prt_names:
                        pipe = {
                            PortTypeEnum.IN.value: [n_id, pname],
                            PortTypeEnum.OUT.value: [conn_id, conn_prt]
                        }
                        if pipe not in serial_data['connections']:
                            serial_data['connections'].append(pipe)

            for pname, conn_data in outputs.items():
                for conn_id, prt_names in conn_data.items():
                    for conn_prt in prt_names:
                        pipe = {
                            PortTypeEnum.OUT.value: [n_id, pname],
                            PortTypeEnum.IN.value: [conn_id, conn_prt]
                        }
                        if pipe not in serial_data['connections']:
                            serial_data['connections'].append(pipe)

        if not serial_data['connections']:
            serial_data.pop('connections')

        return serial_data

    def _deserialize(self, data, relative_pos=False, pos=None):
        """
        deserialize node data.
        (used internally by the node graph)

        Args:
            data (dict): node data.
            relative_pos (bool): position node relative to the cursor.
            pos (tuple or list): custom x, y position.

        Returns:
            list[NodeGraphQt.Nodes]: list of node instances.
        """
        # update node graph properties.
        for attr_name, attr_value in data.get('graph', {}).items():
            if attr_name == 'layout_direction':
                self.set_layout_direction(attr_value)
            elif attr_name == 'acyclic':
                self.set_acyclic(attr_value)
            elif attr_name == 'pipe_collision':
                self.set_pipe_collision(attr_value)
            elif attr_name == 'pipe_slicing':
                self.set_pipe_slicing(attr_value)
            elif attr_name == 'pipe_style':
                self.set_pipe_style(attr_value)

            # connection constrains.
            elif attr_name == 'accept_connection_types':
                self.model.accept_connection_types = attr_value
            elif attr_name == 'reject_connection_types':
                self.model.reject_connection_types = attr_value

        # build the nodes.
        nodes = {}
        for n_id, n_data in data.get('nodes', {}).items():
            identifier = n_data['type_']
            node = self._node_factory.create_node_instance(identifier)
            if node:
                node.NODE_NAME = n_data.get('name', node.NODE_NAME)
                # set properties.
                for prop in node.model.properties.keys():
                    if prop in n_data.keys():
                        node.model.set_property(prop, n_data[prop])
                # set custom properties.
                for prop, val in n_data.get('custom', {}).items():
                    node.model.set_property(prop, val)
                    if isinstance(node, BaseNode):
                        if prop in node.view.widgets:
                            node.view.widgets[prop].set_value(val)

                nodes[n_id] = node
                self.add_node(node, n_data.get('pos'))

                if n_data.get('port_deletion_allowed', None):
                    node.set_ports({
                        'input_ports': n_data['input_ports'],
                        'output_ports': n_data['output_ports']
                    })

        # build the connections.
        for connection in data.get('connections', []):
            nid, pname = connection.get('in', ('', ''))
            in_node = nodes.get(nid) or self.get_node_by_id(nid)
            if not in_node:
                continue
            in_port = in_node.inputs().get(pname) if in_node else None

            nid, pname = connection.get('out', ('', ''))
            out_node = nodes.get(nid) or self.get_node_by_id(nid)
            if not out_node:
                continue
            out_port = out_node.outputs().get(pname) if out_node else None

            if in_port and out_port:
                # only connect if input port is not connected yet or input port
                # can have multiple connections.
                # important when duplicating nodes.
                allow_connection = any([not in_port.model.connected_ports,
                                        in_port.model.multi_connection])
                if allow_connection:
                    self._undo_stack.push(
                        PortConnectedCmd(in_port, out_port, emit_signal=False)
                    )

                # Run on_input_connected to ensure connections are fully set up
                # after deserialization.
                in_node.on_input_connected(in_port, out_port)

        node_objs = nodes.values()
        if relative_pos:
            self._viewer.move_nodes([n.view for n in node_objs])
            [setattr(n.model, 'pos', n.view.xy_pos) for n in node_objs]
        elif pos:
            self._viewer.move_nodes([n.view for n in node_objs], pos=pos)
            [setattr(n.model, 'pos', n.view.xy_pos) for n in node_objs]

        return node_objs

    def serialize_session(self):
        """
        Serializes the current node graph layout to a dictionary.

        See Also:
            :meth:`NodeGraph.deserialize_session`,
            :meth:`NodeGraph.save_session`,
            :meth:`NodeGraph.load_session`

        Returns:
            dict: serialized session of the current node layout.
        """
        return self._serialize(self.all_nodes())

    def deserialize_session(self, layout_data, clear_session=True,
                            clear_undo_stack=True):
        """
        Load node graph session from a dictionary object.

        See Also:
            :meth:`NodeGraph.serialize_session`,
            :meth:`NodeGraph.load_session`,
            :meth:`NodeGraph.save_session`

        Args:
            layout_data (dict): dictionary object containing a node session.
            clear_session (bool): clear current session.
            clear_undo_stack (bool): clear the undo stack.
        """
        if clear_session:
            self.clear_session()
        self._deserialize(layout_data)
        self.clear_selection()
        if clear_undo_stack:
            self._undo_stack.clear()

    def save_session(self, file_path):
        """
        Saves the current node graph session layout to a `JSON` formatted file.

        See Also:
            :meth:`NodeGraph.serialize_session`,
            :meth:`NodeGraph.deserialize_session`,
            :meth:`NodeGraph.load_session`,

        Args:
            file_path (str): path to the saved node layout.
        """
        serialized_data = self.serialize_session()
        file_path = file_path.strip()

        def default(obj):
            if isinstance(obj, set):
                return list(obj)
            return obj

        with open(file_path, 'w') as file_out:
            json.dump(
                serialized_data,
                file_out,
                indent=2,
                separators=(',', ':'),
                default=default
            )

        # update the current session.
        self._model.session = file_path

    def load_session(self, file_path):
        """
        Load node graph session layout file.

        See Also:
            :meth:`NodeGraph.deserialize_session`,
            :meth:`NodeGraph.serialize_session`,
            :meth:`NodeGraph.save_session`

        Args:
            file_path (str): path to the serialized layout file.
        """
        file_path = file_path.strip()
        if not os.path.isfile(file_path):
            raise IOError('file does not exist: {}'.format(file_path))

        self.clear_session()
        self.import_session(file_path, clear_undo_stack=True)

    def import_session(self, file_path, clear_undo_stack=True):
        """
        Import node graph into the current session.

        Args:
            file_path (str): path to the serialized layout file.
            clear_undo_stack (bool): clear the undo stack after import.
        """
        file_path = file_path.strip()
        if not os.path.isfile(file_path):
            raise IOError('file does not exist: {}'.format(file_path))

        try:
            with open(file_path) as data_file:
                layout_data = json.load(data_file)
        except Exception as e:
            layout_data = None
            print('Cannot read data from file.\n{}'.format(e))

        if not layout_data:
            return

        self.deserialize_session(
            layout_data,
            clear_session=False,
            clear_undo_stack=clear_undo_stack
        )
        self._model.session = file_path

        self.session_changed.emit(file_path)

    def copy_nodes(self, nodes=None):
        """
        Copy nodes to the clipboard as a JSON formatted ``str``.

        See Also:
            :meth:`NodeGraph.cut_nodes`

        Args:
            nodes (list[NodeGraphQt.BaseNode]):
                list of nodes (default: selected nodes).
        """
        nodes = nodes or self.selected_nodes()
        if not nodes:
            return False
        clipboard = QtWidgets.QApplication.clipboard()
        serial_data = self._serialize(nodes)
        serial_str = json.dumps(serial_data)
        if serial_str:
            clipboard.setText(serial_str)
            return True
        return False

    def cut_nodes(self, nodes=None):
        """
        Cut nodes to the clipboard as a JSON formatted ``str``.

        Note:
            This function doesn't trigger the
            :attr:`NodeGraph.nodes_deleted` signal.

        See Also:
            :meth:`NodeGraph.copy_nodes`

        Args:
            nodes (list[NodeGraphQt.BaseNode]):
                list of nodes (default: selected nodes).
        """
        nodes = nodes or self.selected_nodes()
        self.copy_nodes(nodes)
        self._undo_stack.beginMacro('cut nodes')

        for node in nodes:
            if isinstance(node, BaseNode):
                for p in node.input_ports():
                    if p.locked():
                        p.set_locked(False,
                                     connected_ports=False,
                                     push_undo=True)
                    p.clear_connections()
                for p in node.output_ports():
                    if p.locked():
                        p.set_locked(False,
                                     connected_ports=False,
                                     push_undo=True)
                    p.clear_connections()

            # collapse group node before removing.
            if isinstance(node, GroupNode) and node.is_expanded:
                node.collapse()

        self._undo_stack.push(NodesRemovedCmd(self, nodes))
        self._undo_stack.endMacro()

    def paste_nodes(self):
        """
        Pastes nodes copied from the clipboard.
        
        Returns:
            list[NodeGraphQt.BaseNode]: list of pasted node instances.
        """
        clipboard = QtWidgets.QApplication.clipboard()
        cb_text = clipboard.text()
        if not cb_text:
            return

        try:
            serial_data = json.loads(cb_text)
        except json.decoder.JSONDecodeError as e:
            print('ERROR: Can\'t Decode Clipboard Data:\n'
                  '"{}"'.format(cb_text))
            return

        self._undo_stack.beginMacro('pasted nodes')
        self.clear_selection()
        nodes = self._deserialize(serial_data, relative_pos=True)
        [n.set_selected(True) for n in nodes]
        self._undo_stack.endMacro()
        return nodes

    def duplicate_nodes(self, nodes):
        """
        Create duplicate copy from the list of nodes.

        Args:
            nodes (list[NodeGraphQt.BaseNode]): list of nodes.
        Returns:
            list[NodeGraphQt.BaseNode]: list of duplicated node instances.
        """
        if not nodes:
            return

        self._undo_stack.beginMacro('duplicate nodes')

        self.clear_selection()
        serial = self._serialize(nodes)
        new_nodes = self._deserialize(serial)
        offset = 50
        for n in new_nodes:
            x, y = n.pos()
            n.set_pos(x + offset, y + offset)
            n.set_property('selected', True)

        self._undo_stack.endMacro()
        return new_nodes

    def disable_nodes(self, nodes, mode=None):
        """
        Toggle nodes to be either disabled or enabled state.

        See Also:
            :meth:`NodeObject.set_disabled`

        Args:
            nodes (list[NodeGraphQt.BaseNode]): list of nodes.
            mode (bool): (optional) override state of the nodes.
        """
        if not nodes:
            return

        if len(nodes) == 1:
            if mode is None:
                mode = not nodes[0].disabled()
            nodes[0].set_disabled(mode)
            return

        if mode is not None:
            states = {False: 'enable', True: 'disable'}
            text = '{} ({}) nodes'.format(states[mode], len(nodes))
            self._undo_stack.beginMacro(text)
            [n.set_disabled(mode) for n in nodes]
            self._undo_stack.endMacro()
            return

        text = []
        enabled_count = len([n for n in nodes if n.disabled()])
        disabled_count = len([n for n in nodes if not n.disabled()])
        if enabled_count > 0:
            text.append('enabled ({})'.format(enabled_count))
        if disabled_count > 0:
            text.append('disabled ({})'.format(disabled_count))
        text = ' / '.join(text) + ' nodes'

        self._undo_stack.beginMacro(text)
        [n.set_disabled(not n.disabled()) for n in nodes]
        self._undo_stack.endMacro()

    def use_OpenGL(self):
        """
        Set the viewport to use QOpenGLWidget widget to draw the graph.
        """
        self._viewer.use_OpenGL()

    # auto layout node functions.
    # --------------------------------------------------------------------------

    @staticmethod
    def _update_node_rank(node, nodes_rank, down_stream=True):
        """
        Recursive function for updating the node ranking.

        Args:
            node (NodeGraphQt.BaseNode): node to start from.
            nodes_rank (dict): node ranking object to be updated.
            down_stream (bool): true to rank down stram.
        """
        if down_stream:
            node_values = node.connected_output_nodes().values()
        else:
            node_values = node.connected_input_nodes().values()

        connected_nodes = set()
        for nodes in node_values:
            connected_nodes.update(nodes)

        rank = nodes_rank[node] + 1
        for n in connected_nodes:
            if n in nodes_rank:
                nodes_rank[n] = max(nodes_rank[n], rank)
            else:
                nodes_rank[n] = rank
            NodeGraph._update_node_rank(n, nodes_rank, down_stream)

    @staticmethod
    def _compute_node_rank(nodes, down_stream=True):
        """
        Compute the ranking of nodes.

        Args:
            nodes (list[NodeGraphQt.BaseNode]): nodes to start ranking from.
            down_stream (bool): true to compute down stream.

        Returns:
            dict: {NodeGraphQt.BaseNode: node_rank, ...}
        """
        nodes_rank = {}
        for node in nodes:
            nodes_rank[node] = 0
            NodeGraph._update_node_rank(node, nodes_rank, down_stream)
        return nodes_rank

    def auto_layout_nodes(self, nodes=None, down_stream=True, start_nodes=None):
        """
        Auto layout the nodes in the node graph.

        Note:
            If the node graph is acyclic then the ``start_nodes`` will need
            to be specified.

        Args:
            nodes (list[NodeGraphQt.BaseNode]): list of nodes to auto layout
                if nodes is None then all nodes is layed out.
            down_stream (bool): false to layout up stream.
            start_nodes (list[NodeGraphQt.BaseNode]):
                list of nodes to start the auto layout from (Optional).
        """
        self.begin_undo('Auto Layout Nodes')

        nodes = nodes or self.all_nodes()

        # filter out the backdrops.
        backdrops = {
            n: n.nodes() for n in nodes if isinstance(n, BackdropNode)
        }
        filtered_nodes = [n for n in nodes if not isinstance(n, BackdropNode)]

        start_nodes = start_nodes or []
        if down_stream:
            start_nodes += [
                n for n in filtered_nodes
                if not any(n.connected_input_nodes().values())
            ]
        else:
            start_nodes += [
                n for n in filtered_nodes
                if not any(n.connected_output_nodes().values())
            ]

        if not start_nodes:
            return

        node_views = [n.view for n in nodes]
        nodes_center_0 = self.viewer().nodes_rect_center(node_views)

        nodes_rank = NodeGraph._compute_node_rank(start_nodes, down_stream)

        rank_map = {}
        for node, rank in nodes_rank.items():
            if rank in rank_map:
                rank_map[rank].append(node)
            else:
                rank_map[rank] = [node]

        node_layout_direction = self._viewer.get_layout_direction()

        if node_layout_direction is LayoutDirectionEnum.HORIZONTAL.value:
            current_x = 0
            node_height = 120
            for rank in sorted(range(len(rank_map)), reverse=not down_stream):
                ranked_nodes = rank_map[rank]
                max_width = max([node.view.width for node in ranked_nodes])
                current_x += max_width
                current_y = 0
                for idx, node in enumerate(ranked_nodes):
                    dy = max(node_height, node.view.height)
                    current_y += 0 if idx == 0 else dy
                    node.set_pos(current_x, current_y)
                    current_y += dy * 0.5 + 10

                current_x += max_width * 0.5 + 100
        elif node_layout_direction is LayoutDirectionEnum.VERTICAL.value:
            current_y = 0
            node_width = 250
            for rank in sorted(range(len(rank_map)), reverse=not down_stream):
                ranked_nodes = rank_map[rank]
                max_height = max([node.view.height for node in ranked_nodes])
                current_y += max_height
                current_x = 0
                for idx, node in enumerate(ranked_nodes):
                    dx = max(node_width, node.view.width)
                    current_x += 0 if idx == 0 else dx
                    node.set_pos(current_x, current_y)
                    current_x += dx * 0.5 + 10

                current_y += max_height * 0.5 + 100

        nodes_center_1 = self.viewer().nodes_rect_center(node_views)
        dx = nodes_center_0[0] - nodes_center_1[0]
        dy = nodes_center_0[1] - nodes_center_1[1]
        [n.set_pos(n.x_pos() + dx, n.y_pos() + dy) for n in nodes]

        # wrap the backdrop nodes.
        for backdrop, contained_nodes in backdrops.items():
            backdrop.wrap_nodes(contained_nodes)

        self.end_undo()

    # convenience dialog functions.
    # --------------------------------------------------------------------------

    def question_dialog(self, text, title='Node Graph', dialog_icon=None,
                        custom_icon=None, parent=None):
        """
        Prompts a question open dialog with ``"Yes"`` and ``"No"`` buttons in
        the node graph.

        Note:
            Convenience function to
            :meth:`NodeGraph.viewer().question_dialog`

        Args:
            text (str): question text.
            title (str): dialog window title.
            dialog_icon (str): display icon. ("information", "warning", "critical")
            custom_icon (str): custom icon to display.
            parent (QtWidgets.QObject): override dialog parent. (optional)

        Returns:
            bool: true if user clicked yes.
        """
        return self._viewer.question_dialog(
            text, title, dialog_icon, custom_icon, parent
        )

    def message_dialog(self, text, title='Node Graph', dialog_icon=None,
                       custom_icon=None, parent=None):
        """
        Prompts a file open dialog in the node graph.

        Note:
            Convenience function to
            :meth:`NodeGraph.viewer().message_dialog`

        Args:
            text (str): message text.
            title (str): dialog window title.
            dialog_icon (str): display icon. ("information", "warning", "critical")
            custom_icon (str): custom icon to display.
            parent (QtWidgets.QObject): override dialog parent. (optional)
        """
        self._viewer.message_dialog(
            text, title, dialog_icon, custom_icon, parent
        )

    def load_dialog(self, current_dir=None, ext=None, parent=None):
        """
        Prompts a file open dialog in the node graph.

        Note:
            Convenience function to
            :meth:`NodeGraph.viewer().load_dialog`

        Args:
            current_dir (str): path to a directory.
            ext (str): custom file type extension (default: ``"json"``)
            parent (QtWidgets.QObject): override dialog parent. (optional)

        Returns:
            str: selected file path.
        """
        return self._viewer.load_dialog(current_dir, ext, parent)

    def save_dialog(self, current_dir=None, ext=None,  parent=None):
        """
        Prompts a file save dialog in the node graph.

        Note:
            Convenience function to
            :meth:`NodeGraph.viewer().save_dialog`

        Args:
            current_dir (str): path to a directory.
            ext (str): custom file type extension (default: ``"json"``)
            parent (QtWidgets.QObject): override dialog parent. (optional)

        Returns:
            str: selected file path.
        """
        return self._viewer.save_dialog(current_dir, ext, parent)

    # group node / sub graph.
    # --------------------------------------------------------------------------

    def _on_close_sub_graph_tab(self, index):
        """
        Called when the close button is clicked on a expanded sub graph tab.

        Args:
            index (int): tab index.
        """
        node_id = self.widget.tabToolTip(index)
        group_node = self.get_node_by_id(node_id)
        self.collapse_group_node(group_node)

    @property
    def is_root(self):
        """
        Returns if the node graph controller is the root graph.

        Returns:
            bool: true is the node graph is root.
        """
        return True

    @property
    def sub_graphs(self):
        """
        Returns expanded group node sub graphs.

        Returns:
            dict: {<node_id>: <sub_graph>}
        """
        return self._sub_graphs

    # def graph_rect(self):
    #     """
    #     Get the graph viewer range (scene size).
    #
    #     Returns:
    #         list[float]: [x, y, width, height].
    #     """
    #     return self._viewer.scene_rect()
    #
    # def set_graph_rect(self, rect):
    #     """
    #     Set the graph viewer range (scene size).
    #
    #     Args:
    #         rect (list[float]): [x, y, width, height].
    #     """
    #     self._viewer.set_scene_rect(rect)

    def expand_group_node(self, node):
        """
        Expands a group node session in a new tab.

        Args:
            node (NodeGraphQt.GroupNode): group node.

        Returns:
            SubGraph: sub node graph used to manage the group node session.
        """
        if not isinstance(node, GroupNode):
            return
        if self._widget is None:
            raise RuntimeError('NodeGraph.widget not initialized!')

        self.viewer().clear_key_state()
        self.viewer().clearFocus()

        if node.id in self._sub_graphs:
            sub_graph = self._sub_graphs[node.id]
            tab_index = self._widget.indexOf(sub_graph.widget)
            self._widget.setCurrentIndex(tab_index)
            return sub_graph

        # build new sub graph.
        node_factory = copy.deepcopy(self.node_factory)
        layout_direction = self.layout_direction()
        kwargs = {
            'layout_direction': self.layout_direction(),
            'pipe_style': self.pipe_style(),
        }
        sub_graph = SubGraph(self,
                             node=node,
                             node_factory=node_factory,
                             **kwargs)

        # populate the sub graph.
        session = node.get_sub_graph_session()
        sub_graph.deserialize_session(session)

        # store reference to expanded.
        self._sub_graphs[node.id] = sub_graph

        # open new tab at root level.
        self.widget.add_viewer(sub_graph.widget, node.name(), node.id)

        return sub_graph

    def collapse_group_node(self, node):
        """
        Collapse a group node session tab and it's expanded child sub graphs.

        Args:
            node (NodeGraphQt.GroupNode): group node.
        """
        assert isinstance(node, GroupNode), 'node must be a GroupNode instance.'
        if self._widget is None:
            return

        if node.id not in self._sub_graphs:
            err = '{} sub graph not initialized!'.format(node.name())
            raise RuntimeError(err)

        sub_graph = self._sub_graphs.pop(node.id)
        sub_graph.collapse_group_node(node)

        # remove the sub graph tab.
        self.widget.remove_viewer(sub_graph.widget)

        # TODO: delete sub graph hmm... not sure if I need this here.
        del sub_graph


class SubGraph(NodeGraph):
    """
    The ``SubGraph`` class is just like the ``NodeGraph`` but is the main
    controller for managing the expanded node graph for a
    :class:`NodeGraphQt.GroupNode`.

    .. inheritance-diagram:: NodeGraphQt.SubGraph
        :top-classes: PySide2.QtCore.QObject

    .. image:: ../_images/sub_graph.png
        :width: 70%

    -
    """

    def __init__(self, parent=None, node=None, node_factory=None, **kwargs):
        """
        Args:
            parent (object): object parent.
            node (GroupNode): group node related to this sub graph.
            node_factory (NodeFactory): override node factory.
            **kwargs (dict): additional kwargs.
        """
        super(SubGraph, self).__init__(
            parent, node_factory=node_factory, **kwargs
        )

        # sub graph attributes.
        self._node = node
        self._parent_graph = parent
        self._subviewer_widget = None

        if self._parent_graph.is_root:
            self._initialized_graphs = [self]
            self._sub_graphs[self._node.id] = self
        else:
            # delete attributes if not top level sub graph.
            del self._widget
            del self._sub_graphs

        # clone context menu from the parent node graph.
        self._clone_context_menu_from_parent()

    def __repr__(self):
        return '<{}("{}") object at {}>'.format(
            self.__class__.__name__, self._node.name(), hex(id(self)))

    def _register_builtin_nodes(self):
        """
        Register the default builtin nodes to the :meth:`NodeGraph.node_factory`
        """
        return

    def _clone_context_menu_from_parent(self):
        """
        Clone the context menus from the parent node graph.
        """
        graph_menu = self.get_context_menu('graph')
        parent_menu = self.parent_graph.get_context_menu('graph')
        parent_viewer = self.parent_graph.viewer()
        excl_actions = [parent_viewer.qaction_for_undo(),
                        parent_viewer.qaction_for_redo()]

        def clone_menu(menu, menu_to_clone):
            """
            Args:
                menu (NodeGraphQt.NodeGraphMenu):
                menu_to_clone (NodeGraphQt.NodeGraphMenu):
            """
            sub_items = []
            for item in menu_to_clone.get_items():
                if item is None:
                    menu.add_separator()
                    continue
                name = item.name()
                if isinstance(item, NodeGraphMenu):
                    sub_menu = menu.add_menu(name)
                    sub_items.append([sub_menu, item])
                    continue

                if item in excl_actions:
                    continue

                menu.add_command(
                    name,
                    func=item.slot_function,
                    shortcut=item.qaction.shortcut()
                )

            for sub_menu, to_clone in sub_items:
                clone_menu(sub_menu, to_clone)

        # duplicate the menu items.
        clone_menu(graph_menu, parent_menu)

    def _build_port_nodes(self):
        """
        Build the corresponding input & output nodes from the parent node ports
        and remove any port nodes that are outdated..

        Returns:
             tuple(dict, dict): input nodes, output nodes.
        """
        node_layout_direction = self._viewer.get_layout_direction()

        # build the parent input port nodes.
        input_nodes = {n.name(): n for n in
                       self.get_nodes_by_type(PortInputNode.type_)}
        for port in self.node.input_ports():
            if port.name() not in input_nodes:
                input_node = PortInputNode(parent_port=port)
                input_node.NODE_NAME = port.name()
                input_node.model.set_property('name', port.name())
                input_node.add_output(port.name())
                input_nodes[port.name()] = input_node
                self.add_node(input_node, selected=False, push_undo=False)
                x, y = input_node.pos()
                if node_layout_direction is LayoutDirectionEnum.HORIZONTAL.value:
                    x -= 100
                elif node_layout_direction is LayoutDirectionEnum.VERTICAL.value:
                    y -= 100
                input_node.set_property('pos', [x, y], push_undo=False)

        # build the parent output port nodes.
        output_nodes = {n.name(): n for n in
                        self.get_nodes_by_type(PortOutputNode.type_)}
        for port in self.node.output_ports():
            if port.name() not in output_nodes:
                output_node = PortOutputNode(parent_port=port)
                output_node.NODE_NAME = port.name()
                output_node.model.set_property('name', port.name())
                output_node.add_input(port.name())
                output_nodes[port.name()] = output_node
                self.add_node(output_node, selected=False, push_undo=False)
                x, y = output_node.pos()
                if node_layout_direction is LayoutDirectionEnum.HORIZONTAL.value:
                    x += 100
                elif node_layout_direction is LayoutDirectionEnum.VERTICAL.value:
                    y += 100
                output_node.set_property('pos', [x, y], push_undo=False)

        return input_nodes, output_nodes

    def _deserialize(self, data, relative_pos=False, pos=None):
        """
        deserialize node data.
        (used internally by the node graph)

        Args:
            data (dict): node data.
            relative_pos (bool): position node relative to the cursor.
            pos (tuple or list): custom x, y position.

        Returns:
            list[NodeGraphQt.Nodes]: list of node instances.
        """
        # update node graph properties.
        for attr_name, attr_value in data.get('graph', {}).items():
            if attr_name == 'acyclic':
                self.set_acyclic(attr_value)
            elif attr_name == 'pipe_collision':
                self.set_pipe_collision(attr_value)

        # build the port input & output nodes here.
        input_nodes, output_nodes = self._build_port_nodes()

        # build the nodes.
        nodes = {}
        for n_id, n_data in data.get('nodes', {}).items():
            identifier = n_data['type_']
            name = n_data.get('name')
            if identifier == PortInputNode.type_:
                nodes[n_id] = input_nodes[name]
                nodes[n_id].set_pos(*(n_data.get('pos') or [0, 0]))
                continue
            elif identifier == PortOutputNode.type_:
                nodes[n_id] = output_nodes[name]
                nodes[n_id].set_pos(*(n_data.get('pos') or [0, 0]))
                continue

            node = self._node_factory.create_node_instance(identifier)
            if not node:
                continue

            node.NODE_NAME = name or node.NODE_NAME
            # set properties.
            for prop in node.model.properties.keys():
                if prop in n_data.keys():
                    node.model.set_property(prop, n_data[prop])
            # set custom properties.
            for prop, val in n_data.get('custom', {}).items():
                node.model.set_property(prop, val)

            nodes[n_id] = node
            self.add_node(node, n_data.get('pos'))

            if n_data.get('port_deletion_allowed', None):
                node.set_ports({
                    'input_ports': n_data['input_ports'],
                    'output_ports': n_data['output_ports']
                })

        # build the connections.
        for connection in data.get('connections', []):
            nid, pname = connection.get('in', ('', ''))
            in_node = nodes.get(nid)
            if not in_node:
                continue
            in_port = in_node.inputs().get(pname) if in_node else None

            nid, pname = connection.get('out', ('', ''))
            out_node = nodes.get(nid)
            if not out_node:
                continue
            out_port = out_node.outputs().get(pname) if out_node else None

            if in_port and out_port:
                self._undo_stack.push(
                    PortConnectedCmd(in_port, out_port, emit_signal=False)
                )

        node_objs = list(nodes.values())
        if relative_pos:
            self._viewer.move_nodes([n.view for n in node_objs])
            [setattr(n.model, 'pos', n.view.xy_pos) for n in node_objs]
        elif pos:
            self._viewer.move_nodes([n.view for n in node_objs], pos=pos)
            [setattr(n.model, 'pos', n.view.xy_pos) for n in node_objs]

        return node_objs

    def _on_navigation_changed(self, node_id, rm_node_ids):
        """
        Slot when the node navigation widget has changed.

        Args:
            node_id (str): selected group node id.
            rm_node_ids (list[str]): list of group node id to remove.
        """
        # collapse child sub graphs.
        for rm_node_id in rm_node_ids:
            child_node = self.sub_graphs[rm_node_id].node
            self.collapse_group_node(child_node)

        # show the selected node id sub graph.
        sub_graph = self.sub_graphs.get(node_id)
        if sub_graph:
            self.widget.show_viewer(sub_graph.subviewer_widget)
            sub_graph.viewer().setFocus()

    @property
    def is_root(self):
        """
        Returns if the node graph controller is the main root graph.

        Returns:
            bool: true is the node graph is root.
        """
        return False

    @property
    def sub_graphs(self):
        """
        Returns expanded group node sub graphs.

        Returns:
            dict: {<node_id>: <sub_graph>}
        """
        if self.parent_graph.is_root:
            return self._sub_graphs
        return self.parent_graph.sub_graphs

    @property
    def initialized_graphs(self):
        """
        Returns a list of the sub graphs in the order they were initialized.

        Returns:
            list[NodeGraphQt.SubGraph]: list of sub graph objects.
        """
        if self._parent_graph.is_root:
            return self._initialized_graphs
        return self._parent_graph.initialized_graphs

    @property
    def widget(self):
        """
        The sub graph widget from the top most sub graph.

        Returns:
            SubGraphWidget: node graph widget.
        """
        if self.parent_graph.is_root:
            if self._widget is None:
                self._widget = SubGraphWidget()
                self._widget.add_viewer(self.subviewer_widget,
                                        self.node.name(),
                                        self.node.id)
                # connect the navigator widget signals.
                navigator = self._widget.navigator
                navigator.navigation_changed.connect(
                    self._on_navigation_changed
                )
            return self._widget
        return self.parent_graph.widget

    @property
    def navigation_widget(self):
        """
        The navigation widget from the top most sub graph.

        Returns:
            NodeNavigationWidget: navigation widget.
        """
        if self.parent_graph.is_root:
            return self.widget.navigator
        return self.parent_graph.navigation_widget

    @property
    def subviewer_widget(self):
        """
        The widget to the sub graph.

        Returns:
            PySide2.QtWidgets.QWidget: node graph widget.
        """
        if self._subviewer_widget is None:
            self._subviewer_widget = QtWidgets.QWidget()
            layout = QtWidgets.QVBoxLayout(self._subviewer_widget)
            layout.setContentsMargins(0, 0, 0, 0)
            layout.setSpacing(1)
            layout.addWidget(self._viewer)
        return self._subviewer_widget

    @property
    def parent_graph(self):
        """
        The parent node graph controller.

        Returns:
            NodeGraphQt.NodeGraph or NodeGraphQt.SubGraph: parent graph.
        """
        return self._parent_graph

    @property
    def node(self):
        """
        Returns the parent node to the sub graph.

        .. image:: ../_images/group_node.png
            :width: 250px

        Returns:
            NodeGraphQt.GroupNode: group node.
        """
        return self._node

    def delete_node(self, node, push_undo=True):
        """
        Remove the node from the node sub graph.

        Note:
            :class:`.PortInputNode` & :class:`.PortOutputNode` can't be deleted
            as they are connected to a :class:`.Port` to remove these port nodes
            see :meth:`BaseNode.delete_input`, :meth:`BaseNode.delete_output`.

        Args:
            node (NodeGraphQt.BaseNode): node object.
            push_undo (bool): register the command to the undo stack. (default: True)
        """
        port_nodes = self.get_input_port_nodes() + self.get_output_port_nodes()
        if node in port_nodes and node.parent_port is not None:
            # note: port nodes can only be deleted by deleting the parent
            #       port object.
            raise NodeDeletionError(
                '{} can\'t be deleted as it is attached to a port!'.format(node)
            )
        super(SubGraph, self).delete_node(node, push_undo=push_undo)

    def delete_nodes(self, nodes, push_undo=True):
        """
        Remove a list of specified nodes from the node graph.

        Args:
            nodes (list[NodeGraphQt.BaseNode]): list of node instances.
            push_undo (bool): register the command to the undo stack. (default: True)
        """
        if not nodes:
            return

        port_nodes = self.get_input_port_nodes() + self.get_output_port_nodes()
        for node in nodes:
            if node in port_nodes and node.parent_port is not None:
                # note: port nodes can only be deleted by deleting the parent
                #       port object.
                raise NodeDeletionError(
                    '{} can\'t be deleted as it is attached to a port!'
                    .format(node)
                )

        super(SubGraph, self).delete_nodes(nodes, push_undo=push_undo)

    def collapse_graph(self, clear_session=True):
        """
        Collapse the current sub graph and hide its widget.

        Args:
            clear_session (bool): clear the current session.
        """
        # update the group node.
        serialized_session = self.serialize_session()
        self.node.set_sub_graph_session(serialized_session)

        # close the visible widgets.
        if self._undo_view:
            self._undo_view.close()

        if self._subviewer_widget:
            self.widget.hide_viewer(self._subviewer_widget)

        if clear_session:
            self.clear_session()

    def expand_group_node(self, node):
        """
        Expands a group node session in current sub view.

        Args:
            node (NodeGraphQt.GroupNode): group node.

        Returns:
            SubGraph: sub node graph used to manage the group node session.
        """
        assert isinstance(node, GroupNode), 'node must be a GroupNode instance.'
        if self._subviewer_widget is None:
            raise RuntimeError('SubGraph.widget not initialized!')

        self.viewer().clear_key_state()
        self.viewer().clearFocus()

        if node.id in self.sub_graphs:
            sub_graph_viewer = self.sub_graphs[node.id].viewer()
            sub_graph_viewer.setFocus()
            return self.sub_graphs[node.id]

        # collapse expanded child sub graphs.
        group_ids = [n.id for n in self.all_nodes() if isinstance(n, GroupNode)]
        for grp_node_id, grp_sub_graph in self.sub_graphs.items():
            # collapse current group node.
            if grp_node_id in group_ids:
                grp_node = self.get_node_by_id(grp_node_id)
                self.collapse_group_node(grp_node)

            # close the widgets
            grp_sub_graph.collapse_graph(clear_session=False)

        # build new sub graph.
        node_factory = copy.deepcopy(self.node_factory)
        sub_graph = SubGraph(self,
                             node=node,
                             node_factory=node_factory,
                             layout_direction=self.layout_direction())

        # populate the sub graph.
        serialized_session = node.get_sub_graph_session()
        sub_graph.deserialize_session(serialized_session)

        # open new sub graph view.
        self.widget.add_viewer(sub_graph.subviewer_widget,
                               node.name(),
                               node.id)

        # store the references.
        self.sub_graphs[node.id] = sub_graph
        self.initialized_graphs.append(sub_graph)

        return sub_graph

    def collapse_group_node(self, node):
        """
        Collapse a group node session and it's expanded child sub graphs.

        Args:
            node (NodeGraphQt.GroupNode): group node.
        """
        # update the references.
        sub_graph = self.sub_graphs.pop(node.id, None)
        if not sub_graph:
            return

        init_idx = self.initialized_graphs.index(sub_graph) + 1
        for sgraph in reversed(self.initialized_graphs[init_idx:]):
            self.initialized_graphs.remove(sgraph)

        # collapse child sub graphs here.
        child_ids = [
            n.id for n in sub_graph.all_nodes() if isinstance(n, GroupNode)
        ]
        for child_id in child_ids:
            if self.sub_graphs.get(child_id):
                child_graph = self.sub_graphs.pop(child_id)
                child_graph.collapse_graph(clear_session=True)
                # remove child viewer widget.
                self.widget.remove_viewer(child_graph.subviewer_widget)

        sub_graph.collapse_graph(clear_session=True)
        self.widget.remove_viewer(sub_graph.subviewer_widget)

    def get_input_port_nodes(self):
        """
        Return all the port nodes related to the group node input ports.

        .. image:: ../_images/port_in_node.png
            :width: 150px

        -

        See Also:
            :meth:`NodeGraph.get_nodes_by_type`,
            :meth:`SubGraph.get_output_port_nodes`

        Returns:
            list[NodeGraphQt.PortInputNode]: input nodes.
        """
        return self.get_nodes_by_type(PortInputNode.type_)

    def get_output_port_nodes(self):
        """
        Return all the port nodes related to the group node output ports.

        .. image:: ../_images/port_out_node.png
            :width: 150px

        -

        See Also:
            :meth:`NodeGraph.get_nodes_by_type`,
            :meth:`SubGraph.get_input_port_nodes`

        Returns:
            list[NodeGraphQt.PortOutputNode]: output nodes.
        """
        return self.get_nodes_by_type(PortOutputNode.type_)

    def get_node_by_port(self, port):
        """
        Returns the node related to the parent group node port object.

        Args:
            port (NodeGraphQt.Port): parent node port object.

        Returns:
            PortInputNode or PortOutputNode: port node object.
        """
        func_type = {
            PortTypeEnum.IN.value: self.get_input_port_nodes,
            PortTypeEnum.OUT.value: self.get_output_port_nodes
        }
        for n in func_type.get(port.type_(), []):
            if port == n.parent_port:
                return n<|MERGE_RESOLUTION|>--- conflicted
+++ resolved
@@ -519,15 +519,11 @@
             self._widget.addTab(self._viewer, 'Node Graph')
             # hide the close button on the first tab.
             tab_bar = self._widget.tabBar()
-<<<<<<< HEAD
-            for btn_flag in [tab_bar.ButtonPosition.RightSide, tab_bar.ButtonPosition.LeftSide]:
-=======
             tab_flags = [
-                QtWidgets.QTabBar.RightSide,
-                QtWidgets.QTabBar.LeftSide
+                QtWidgets.QTabBar.ButtonPosition.RightSide,
+                QtWidgets.QTabBar.ButtonPosition.LeftSide
             ]
             for btn_flag in tab_flags:
->>>>>>> 1239e5ed
                 tab_btn = tab_bar.tabButton(0, btn_flag)
                 if tab_btn:
                     tab_btn.deleteLater()
