--- conflicted
+++ resolved
@@ -5,11 +5,7 @@
 import os
 import re
 
-<<<<<<< HEAD
 from qtpy import QtCore, QtWidgets, QtGui
-=======
-from Qt import QtCore, QtWidgets
->>>>>>> 227594c9
 
 from NodeGraphQt.base.commands import (NodeAddedCmd,
                                        NodeRemovedCmd,
