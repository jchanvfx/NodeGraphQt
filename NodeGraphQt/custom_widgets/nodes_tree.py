#!/usr/bin/python
# -*- coding: utf-8 -*-
from qtpy import QtWidgets, QtCore, QtGui

from NodeGraphQt.constants import MIME_TYPE, URN_SCHEME

TYPE_NODE = QtWidgets.QTreeWidgetItem.UserType + 1
TYPE_CATEGORY = QtWidgets.QTreeWidgetItem.UserType + 2


class _BaseNodeTreeItem(QtWidgets.QTreeWidgetItem):

    def __eq__(self, other):
        """
        Workaround fix for QTreeWidgetItem "operator not implemented error".
        see link: https://bugreports.qt.io/browse/PYSIDE-74
        """
        return id(self) == id(other)


class NodesTreeWidget(QtWidgets.QTreeWidget):
    """
    The :class:`NodeGraphQt.NodesTreeWidget` is a widget for displaying all
    registered nodes from the node graph with this widget a user can create
    nodes by dragging and dropping.

    .. inheritance-diagram:: NodeGraphQt.NodesTreeWidget
        :parts: 1
        :top-classes: PySide2.QtWidgets.QWidget

    .. image:: ../_images/nodes_tree.png
        :width: 300px

    .. code-block:: python
        :linenos:

        from NodeGraphQt import NodeGraph, NodesTreeWidget

        # create node graph.
        graph = NodeGraph()

        # create node tree widget.
        nodes_tree = NodesTreeWidget(parent=None, node_graph=graph)
        nodes_tree.show()

    Args:
        parent (QtWidgets.QWidget): parent of the new widget.
        node_graph (NodeGraphQt.NodeGraph): node graph.
    """

    def __init__(self, parent=None, node_graph=None):
        super(NodesTreeWidget, self).__init__(parent)
<<<<<<< HEAD
        self.setDragDropMode(QtWidgets.QAbstractItemView.DragDropMode.DragOnly)
        self.setSelectionMode(self.SelectionMode.ExtendedSelection)
=======
        self.setDragDropMode(QtWidgets.QAbstractItemView.DragOnly)
        self.setSelectionMode(QtWidgets.QAbstractItemView.ExtendedSelection)
>>>>>>> 1239e5ed
        self.setHeaderHidden(True)
        self.setWindowTitle('Nodes')

        self._factory = node_graph.node_factory if node_graph else None
        self._custom_labels = {}
        self._category_items = {}

        self._build_tree()

    def __repr__(self):
        return '<{} object at {}>'.format(
            self.__class__.__name__, hex(id(self))
        )

    def mimeData(self, items):
        node_ids = ['node:{}'.format(i.toolTip(0)) for i in items]
        node_urn = URN_SCHEME + ';'.join(node_ids)
        mime_data = QtCore.QMimeData()
        mime_data.setData(MIME_TYPE, QtCore.QByteArray(node_urn.encode()))
        return mime_data

    def _build_tree(self):
        """
        Populate the node tree.
        """
        self.clear()
        categories = set()
        node_types = {}
        for name, node_ids in self._factory.names.items():
            for nid in node_ids:
                categories.add('.'.join(nid.split('.')[:-1]))
                node_types[nid] = name

        self._category_items = {}
        for category in sorted(categories):
            if category in self._custom_labels.keys():
                label = self._custom_labels[category]
            else:
                label = '{}'.format(category)
            cat_item = _BaseNodeTreeItem(self, [label], type=TYPE_CATEGORY)
            cat_item.setFirstColumnSpanned(True)
            cat_item.setFlags(QtCore.Qt.ItemFlag.ItemIsEnabled)
            cat_item.setSizeHint(0, QtCore.QSize(100, 26))
            self.addTopLevelItem(cat_item)
            cat_item.setExpanded(True)
            self._category_items[category] = cat_item

        for node_id, node_name in node_types.items():
            category = '.'.join(node_id.split('.')[:-1])
            category_item = self._category_items[category]

            item = _BaseNodeTreeItem(category_item, [node_name], type=TYPE_NODE)
            item.setToolTip(0, node_id)
            item.setSizeHint(0, QtCore.QSize(100, 26))

            category_item.addChild(item)

    def _set_node_factory(self, factory):
        """
        Set current node factory.

        Args:
            factory (NodeFactory): node factory.
        """
        self._factory = factory

    def set_category_label(self, category, label):
        """
        Override the label for a node category root item.

        .. image:: ../_images/nodes_tree_category_label.png
            :width: 70%

        Args:
            category (str): node identifier category eg. ``"nodes.widgets"``
            label (str): custom display label. eg. ``"Node Widgets"``
        """
        self._custom_labels[category] = label
        if category in self._category_items:
            item = self._category_items[category]
            item.setText(0, label)

    def update(self):
        """
        Update and refresh the node tree widget.
        """
        self._build_tree()<|MERGE_RESOLUTION|>--- conflicted
+++ resolved
@@ -50,13 +50,8 @@
 
     def __init__(self, parent=None, node_graph=None):
         super(NodesTreeWidget, self).__init__(parent)
-<<<<<<< HEAD
         self.setDragDropMode(QtWidgets.QAbstractItemView.DragDropMode.DragOnly)
-        self.setSelectionMode(self.SelectionMode.ExtendedSelection)
-=======
-        self.setDragDropMode(QtWidgets.QAbstractItemView.DragOnly)
-        self.setSelectionMode(QtWidgets.QAbstractItemView.ExtendedSelection)
->>>>>>> 1239e5ed
+        self.setSelectionMode(QtWidgets.QAbstractItemView.SelectionMode.ExtendedSelection)
         self.setHeaderHidden(True)
         self.setWindowTitle('Nodes')
 
