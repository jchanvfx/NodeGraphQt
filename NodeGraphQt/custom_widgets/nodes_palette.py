--- conflicted
+++ resolved
@@ -121,13 +121,8 @@
     def __init__(self, parent=None):
         super(_NodesGridProxyModel, self).__init__(parent)
         
-<<<<<<< HEAD
     def mimeData(self, indexes, p_int=None):
-        node_ids = ['node:{}'.format(i.data(QtCore.Qt.ToolTipRole))
-=======
-    def mimeData(self, indexes):
         node_ids = ['node:{}'.format(i.data(QtCore.Qt.ItemDataRole.ToolTipRole))
->>>>>>> 502270af
                     for i in indexes]
         node_urn = URN_SCHEME + ';'.join(node_ids)
         mime_data = super(_NodesGridProxyModel, self).mimeData(indexes, p_int)
