#!/usr/bin/python
from collections import defaultdict

from qtpy import QtWidgets, QtCore, QtGui

from .node_property_factory import NodePropertyWidgetFactory
from .prop_widgets_base import PropLineEdit


class _PropertiesDelegate(QtWidgets.QStyledItemDelegate):

    def paint(self, painter, option, index):
        """
        Args:
            painter (QtGui.QPainter):
            option (QtGui.QStyleOptionViewItem):
            index (QtCore.QModelIndex):
        """
        painter.save()
        painter.setRenderHint(QtGui.QPainter.Antialiasing, False)
        painter.setPen(QtCore.Qt.NoPen)

        # draw background.
        bg_clr = option.palette.base().color()
        painter.setBrush(QtGui.QBrush(bg_clr))
        painter.drawRect(option.rect)

        # draw border.
        border_width = 1
        if option.state & QtWidgets.QStyle.State_Selected:
            bdr_clr = option.palette.highlight().color()
            painter.setPen(QtGui.QPen(bdr_clr, 1.5))
        else:
            bdr_clr = option.palette.alternateBase().color()
            painter.setPen(QtGui.QPen(bdr_clr, 1))

        painter.setBrush(QtCore.Qt.NoBrush)
        painter.drawRect(QtCore.QRect(
            option.rect.x() + border_width,
            option.rect.y() + border_width,
            option.rect.width() - (border_width * 2),
            option.rect.height() - (border_width * 2))
        )
        painter.restore()


class _PropertiesList(QtWidgets.QTableWidget):

    def __init__(self, parent=None):
        super(_PropertiesList, self).__init__(parent)
        self.setItemDelegate(_PropertiesDelegate())
        self.setColumnCount(1)
        self.setShowGrid(False)
        self.verticalHeader().hide()
        self.horizontalHeader().hide()

<<<<<<< HEAD
        QtWidgets.QHeaderView.setSectionResizeMode(
            self.verticalHeader(), QtWidgets.QHeaderView.ResizeMode.ResizeToContents)
        QtWidgets.QHeaderView.setSectionResizeMode(
            self.horizontalHeader(), 0, QtWidgets.QHeaderView.ResizeMode.Stretch)
        self.setVerticalScrollMode(QtWidgets.QAbstractItemView.ScrollMode.ScrollPerPixel)
=======
        QtCompat.QHeaderView.setSectionResizeMode(
            self.verticalHeader(), QtWidgets.QHeaderView.ResizeToContents
        )
        QtCompat.QHeaderView.setSectionResizeMode(
            self.horizontalHeader(), 0, QtWidgets.QHeaderView.Stretch
        )
        self.setVerticalScrollMode(QtWidgets.QAbstractItemView.ScrollPerPixel)
>>>>>>> 2b3d8f63

    def wheelEvent(self, event):
        """
        Args:
            event (QtGui.QWheelEvent):
        """
        delta = event.angleDelta().y() * 0.2
        self.verticalScrollBar().setValue(
            self.verticalScrollBar().value() - delta
        )


class _PropertiesContainer(QtWidgets.QWidget):
    """
    Node properties container widget that displays nodes properties under
    a tab in the ``NodePropWidget`` widget.
    """

    def __init__(self, parent=None):
        super(_PropertiesContainer, self).__init__(parent)
        self.__layout = QtWidgets.QGridLayout()
        self.__layout.setColumnStretch(1, 1)
        self.__layout.setSpacing(6)

        layout = QtWidgets.QVBoxLayout(self)
        layout.setAlignment(QtCore.Qt.AlignTop)
        layout.addLayout(self.__layout)

    def __repr__(self):
        return '<{} object at {}>'.format(
            self.__class__.__name__, hex(id(self))
        )

    def add_widget(self, name, widget, value, label=None):
        """
        Add a property widget to the window.

        Args:
            name (str): property name to be displayed.
            widget (BaseProperty): property widget.
            value (object): property value.
            label (str): custom label to display.
        """
        widget.setToolTip(name)
        widget.set_value(value)
        if label is None:
            label = name
        row = self.__layout.rowCount()
        if row > 0:
            row += 1

        label_flags = QtCore.Qt.AlignmentFlag.AlignCenter | QtCore.Qt.AlignmentFlag.AlignRight
        if widget.__class__.__name__ == 'PropTextEdit':
            label_flags = label_flags | QtCore.Qt.AlignmentFlag.AlignTop

        self.__layout.addWidget(QtWidgets.QLabel(label), row, 0, label_flags)
        self.__layout.addWidget(widget, row, 1)

    def get_widget(self, name):
        """
        Returns the property widget from the name.

        Args:
            name (str): property name.

        Returns:
            QtWidgets.QWidget: property widget.
        """
        for row in range(self.__layout.rowCount()):
            item = self.__layout.itemAtPosition(row, 1)
            if item and name == item.widget().toolTip():
                return item.widget()

    def get_all_widgets(self):
        """
        Returns the node property widgets.

        Returns:
            dict: {name: widget}
        """
        widgets = {}
        for row in range(self.__layout.rowCount()):
            item = self.__layout.itemAtPosition(row, 1)
            if not item:
                continue
            name = item.widget().toolTip()
            widgets[name] = item.widget()
        return widgets


class _PortConnectionsContainer(QtWidgets.QWidget):
    """
    Port connection container widget that displays node ports and connections
    under a tab in the ``NodePropWidget`` widget.
    """

    def __init__(self, parent=None, node=None):
        super(_PortConnectionsContainer, self).__init__(parent)
        self._node = node
        self._ports = {}

        self.input_group, self.input_tree = self._build_tree_group(
            'Input Ports'
        )
        self.input_group.setToolTip('Display input port connections')
        for _, port in node.inputs().items():
            self._build_row(self.input_tree, port)
        for col in range(self.input_tree.columnCount()):
            self.input_tree.resizeColumnToContents(col)

        self.output_group, self.output_tree = self._build_tree_group(
            'Output Ports'
        )
        self.output_group.setToolTip('Display output port connections')
        for _, port in node.outputs().items():
            self._build_row(self.output_tree, port)
        for col in range(self.output_tree.columnCount()):
            self.output_tree.resizeColumnToContents(col)

        layout = QtWidgets.QVBoxLayout(self)
        layout.addWidget(self.input_group)
        layout.addWidget(self.output_group)
        layout.addStretch()

        self.input_group.setChecked(False)
        self.input_tree.setVisible(False)
        self.output_group.setChecked(False)
        self.output_tree.setVisible(False)

    def __repr__(self):
        return '<{} object at {}>'.format(
            self.__class__.__name__, hex(id(self))
        )

    @staticmethod
    def _build_tree_group(title):
        """
        Build the ports group box and ports tree widget.

        Args:
            title (str): group box title.

        Returns:
            tuple(QtWidgets.QGroupBox, QtWidgets.QTreeWidget): widgets.
        """
        group_box = QtWidgets.QGroupBox()
        group_box.setMaximumHeight(200)
        group_box.setCheckable(True)
        group_box.setChecked(True)
        group_box.setTitle(title)
        group_box.setLayout(QtWidgets.QVBoxLayout())

        headers = ['Locked', 'Name', 'Connections', '']
        tree_widget = QtWidgets.QTreeWidget()
        tree_widget.setColumnCount(len(headers))
        tree_widget.setHeaderLabels(headers)
        tree_widget.setHeaderHidden(False)
        tree_widget.header().setStretchLastSection(False)
        QtCompat.QHeaderView.setSectionResizeMode(
            tree_widget.header(), 2, QtWidgets.QHeaderView.Stretch
        )

        group_box.layout().addWidget(tree_widget)

        return group_box, tree_widget

    def _build_row(self, tree, port):
        """
        Builds a new row in the parent ports tree widget.

        Args:
            tree (QtWidgets.QTreeWidget): parent port tree widget.
            port (NodeGraphQt.Port): port object.
        """
        item = QtWidgets.QTreeWidgetItem(tree)
        item.setFlags(item.flags() & ~QtCore.Qt.ItemIsSelectable)
        item.setText(1, port.name())
        item.setToolTip(0, 'Lock Port')
        item.setToolTip(1, 'Port Name')
        item.setToolTip(2, 'Select connected port.')
        item.setToolTip(3, 'Center on connected port node.')

        # TODO: will need to update this checkbox lock logic to work with
        #       the undo/redo functionality.
        lock_chb = QtWidgets.QCheckBox()
        lock_chb.setChecked(port.locked())
        lock_chb.clicked.connect(lambda x: port.set_locked(x))
        tree.setItemWidget(item, 0, lock_chb)

        combo = QtWidgets.QComboBox()
        for cp in port.connected_ports():
            item_name = '{} : "{}"'.format(cp.name(), cp.node().name())
            self._ports[item_name] = cp
            combo.addItem(item_name)
        tree.setItemWidget(item, 2, combo)

        focus_btn = QtWidgets.QPushButton()
        focus_btn.setIcon(QtGui.QIcon(
            tree.style().standardPixmap(QtWidgets.QStyle.SP_DialogYesButton)
        ))
        focus_btn.clicked.connect(
            lambda: self._on_focus_to_node(self._ports.get(combo.currentText()))
        )
        tree.setItemWidget(item, 3, focus_btn)

    def _on_focus_to_node(self, port):
        """
        Slot function emits the node is of the connected port.

        Args:
            port (NodeGraphQt.Port): connected port.
        """
        if port:
            node = port.node()
            node.graph.center_on([node])
            node.graph.clear_selection()
            node.set_selected(True)

    def set_lock_controls_disable(self, disable=False):
        """
        Enable/Disable port lock column widgets.

        Args:
            disable (bool): true to disable checkbox.
        """
        for r in range(self.input_tree.topLevelItemCount()):
            item = self.input_tree.topLevelItem(r)
            chb_widget = self.input_tree.itemWidget(item, 0)
            chb_widget.setDisabled(disable)
        for r in range(self.output_tree.topLevelItemCount()):
            item = self.output_tree.topLevelItem(r)
            chb_widget = self.output_tree.itemWidget(item, 0)
            chb_widget.setDisabled(disable)


class NodePropWidget(QtWidgets.QWidget):
    """
    Node properties widget for display a Node object.

    Args:
        parent (QtWidgets.QWidget): parent object.
        node (NodeGraphQt.BaseNode): node.
    """

    #: signal (node_id, prop_name, prop_value)
    property_changed = QtCore.Signal(str, str, object)
    property_closed = QtCore.Signal(str)

    def __init__(self, parent=None, node=None):
        super(NodePropWidget, self).__init__(parent)
        self.__node_id = node.id
        self.__tab_windows = {}
        self.__tab = QtWidgets.QTabWidget()

        close_btn = QtWidgets.QPushButton()
        close_btn.setIcon(QtGui.QIcon(
<<<<<<< HEAD
            self.style().standardPixmap(QtWidgets.QStyle.StandardPixmap.SP_DialogCancelButton)
=======
            self.style().standardPixmap(
                QtWidgets.QStyle.SP_DialogCancelButton
            )
>>>>>>> 2b3d8f63
        ))
        close_btn.setMaximumWidth(40)
        close_btn.setToolTip('close property')
        close_btn.clicked.connect(self._on_close)

        self.name_wgt = PropLineEdit()
        self.name_wgt.setToolTip('name')
        self.name_wgt.set_value(node.name())
        self.name_wgt.value_changed.connect(self._on_property_changed)

        self.type_wgt = QtWidgets.QLabel(node.type_)
        self.type_wgt.setAlignment(QtCore.Qt.AlignmentFlag.AlignRight)
        self.type_wgt.setToolTip('type_')
        font = self.type_wgt.font()
        font.setPointSize(10)
        self.type_wgt.setFont(font)

        name_layout = QtWidgets.QHBoxLayout()
        name_layout.setContentsMargins(0, 0, 0, 0)
        name_layout.addWidget(QtWidgets.QLabel('name'))
        name_layout.addWidget(self.name_wgt)
        name_layout.addWidget(close_btn)
        layout = QtWidgets.QVBoxLayout(self)
        layout.setSpacing(4)
        layout.addLayout(name_layout)
        layout.addWidget(self.__tab)
        layout.addWidget(self.type_wgt)

        self._port_connections = self._read_node(node)

    def __repr__(self):
        return '<{} object at {}>'.format(
            self.__class__.__name__, hex(id(self))
        )

    def _on_close(self):
        """
        called by the close button.
        """
        self.property_closed.emit(self.__node_id)

    def _on_property_changed(self, name, value):
        """
        slot function called when a property widget has changed.

        Args:
            name (str): property name.
            value (object): new value.
        """
        self.property_changed.emit(self.__node_id, name, value)

    def _read_node(self, node):
        """
        Populate widget from a node.

        Args:
            node (NodeGraphQt.BaseNode): node class.

        Returns:
            _PortConnectionsContainer: ports container widget.
        """
        model = node.model
        graph_model = node.graph.model

        common_props = graph_model.get_node_common_properties(node.type_)

        # sort tabs and properties.
        tab_mapping = defaultdict(list)
        for prop_name, prop_val in model.custom_properties.items():
            tab_name = model.get_tab_name(prop_name)
            tab_mapping[tab_name].append((prop_name, prop_val))

        # add tabs.
        reserved_tabs = ['Node', 'Ports']
        for tab in sorted(tab_mapping.keys()):
            if tab in reserved_tabs:
                print('tab name "{}" is reserved by the "NodePropWidget" '
                      'please use a different tab name.')
                continue
            self.add_tab(tab)

        # property widget factory.
        widget_factory = NodePropertyWidgetFactory()

        # populate tab properties.
        for tab in sorted(tab_mapping.keys()):
            prop_window = self.__tab_windows[tab]
            for prop_name, value in tab_mapping[tab]:
                wid_type = model.get_widget_type(prop_name)
                if wid_type == 0:
                    continue

                widget = widget_factory.get_widget(wid_type)
                if prop_name in common_props.keys():
                    if 'items' in common_props[prop_name].keys():
                        widget.set_items(common_props[prop_name]['items'])
                    if 'range' in common_props[prop_name].keys():
                        prop_range = common_props[prop_name]['range']
                        widget.set_min(prop_range[0])
                        widget.set_max(prop_range[1])

                prop_window.add_widget(prop_name, widget, value,
                                       prop_name.replace('_', ' '))
                widget.value_changed.connect(self._on_property_changed)

        # add "Node" tab properties. (default props)
        self.add_tab('Node')
        default_props = ['color', 'text_color', 'disabled', 'id']
        prop_window = self.__tab_windows['Node']
        for prop_name in default_props:
            wid_type = model.get_widget_type(prop_name)
            widget = widget_factory.get_widget(wid_type)
            prop_window.add_widget(prop_name,
                                   widget,
                                   model.get_property(prop_name),
                                   prop_name.replace('_', ' '))

            widget.value_changed.connect(self._on_property_changed)

        self.type_wgt.setText(model.get_property('type_') or '')

        # add "ports" tab connections.
        ports_container = None
        if node.inputs() or node.outputs():
            ports_container = _PortConnectionsContainer(self, node=node)
            self.__tab.addTab(ports_container, 'Ports')

        # hide/remove empty tabs with no property widgets.
        tab_index = {
            self.__tab.tabText(x): x for x in range(self.__tab.count())
        }
        current_idx = None
        for tab_name, prop_window in self.__tab_windows.items():
            prop_widgets = prop_window.get_all_widgets()
            if not prop_widgets:
                # I prefer to hide the tab but in older version of pyside this
                # attribute doesn't exist we'll just remove.
                if hasattr(self.__tab, 'setTabVisible'):
                    self.__tab.setTabVisible(tab_index[tab_name], False)
                else:
                    self.__tab.removeTab(tab_index[tab_name])
                continue
            if current_idx is None:
                current_idx = tab_index[tab_name]

        self.__tab.setCurrentIndex(current_idx)

        return ports_container

    def node_id(self):
        """
        Returns the node id linked to the widget.

        Returns:
            str: node id
        """
        return self.__node_id

    def add_widget(self, name, widget, tab='Properties'):
        """
        add new node property widget.

        Args:
            name (str): property name.
            widget (BaseProperty): property widget.
            tab (str): tab name.
        """
        if tab not in self._widgets.keys():
            tab = 'Properties'
        window = self.__tab_windows[tab]
        window.add_widget(name, widget)
        widget.value_changed.connect(self._on_property_changed)

    def add_tab(self, name):
        """
        add a new tab.

        Args:
            name (str): tab name.

        Returns:
            PropListWidget: tab child widget.
        """
        if name in self.__tab_windows.keys():
            raise AssertionError('Tab name {} already taken!'.format(name))
        self.__tab_windows[name] = _PropertiesContainer(self)
        self.__tab.addTab(self.__tab_windows[name], name)
        return self.__tab_windows[name]

    def get_widget(self, name):
        """
        get property widget.

        Args:
            name (str): property name.

        Returns:
            NodeGraphQt.custom_widgets.properties_bin.prop_widgets_abstract.BaseProperty: property widget.
        """
        if name == 'name':
            return self.name_wgt
        for tab_name, prop_win in self.__tab_windows.items():
            widget = prop_win.get_widget(name)
            if widget:
                return widget

    def get_port_connection_widget(self):
        """
        Returns the ports connections container widget.

        Returns:
            _PortConnectionsContainer: port container widget.
        """
        return self._port_connections

    def set_port_lock_widgets_disabled(self, disabled=True):
        """
        Enable/Disable port lock column widgets.

        Args:
            disabled (bool): true to disable checkbox.
        """
        self._port_connections.set_lock_controls_disable(disabled)


class PropertiesBinWidget(QtWidgets.QWidget):
    """
    The :class:`NodeGraphQt.PropertiesBinWidget` is a list widget for displaying
    and editing a nodes properties.

    .. inheritance-diagram:: NodeGraphQt.PropertiesBinWidget
        :parts: 1

    .. image:: _images/prop_bin.png
        :width: 950px

    .. code-block:: python
        :linenos:

        from NodeGraphQt import NodeGraph, PropertiesBinWidget

        # create node graph.
        graph = NodeGraph()

        # create properties bin widget.
        properties_bin = PropertiesBinWidget(parent=None, node_graph=graph)
        properties_bin.show()

    See Also:
            :meth:`NodeGraphQt.BaseNode.add_custom_widget`,
            :meth:`NodeGraphQt.NodeObject.create_property`,
            :attr:`NodeGraphQt.constants.NodePropWidgetEnum`

    Args:
        parent (QtWidgets.QWidget): parent of the new widget.
        node_graph (NodeGraphQt.NodeGraph): node graph.
    """

    #: Signal emitted (node_id, prop_name, prop_value)
    property_changed = QtCore.Signal(str, str, object)

    def __init__(self, parent=None, node_graph=None):
        super(PropertiesBinWidget, self).__init__(parent)
        self.setWindowTitle('Properties Bin')
        self._prop_list = _PropertiesList()
        self._limit = QtWidgets.QSpinBox()
        self._limit.setToolTip('Set display nodes limit.')
        self._limit.setMaximum(10)
        self._limit.setMinimum(0)
        self._limit.setValue(2)
        self._limit.valueChanged.connect(self.__on_limit_changed)
        self.resize(450, 400)

        # this attribute to block signals if for the "on_property_changed" signal
        # in case devs that don't implement the ".prop_widgets_abstract.BaseProperty"
        # widget properly to prevent an infinite loop.
        self._block_signal = False

        self._lock = False
        self._btn_lock = QtWidgets.QPushButton('Lock')
        self._btn_lock.setToolTip(
            'Lock the properties bin prevent nodes from being loaded.')
        self._btn_lock.clicked.connect(self.lock_bin)

        btn_clr = QtWidgets.QPushButton('Clear')
        btn_clr.setToolTip('Clear the properties bin.')
        btn_clr.clicked.connect(self.clear_bin)

        top_layout = QtWidgets.QHBoxLayout()
        top_layout.setSpacing(2)
        top_layout.addWidget(self._limit)
        top_layout.addStretch(1)
        top_layout.addWidget(self._btn_lock)
        top_layout.addWidget(btn_clr)

        layout = QtWidgets.QVBoxLayout(self)
        layout.addLayout(top_layout)
        layout.addWidget(self._prop_list, 1)

        # wire up node graph.
        node_graph.add_properties_bin(self)
        node_graph.node_double_clicked.connect(self.add_node)
        node_graph.nodes_deleted.connect(self.__on_nodes_deleted)
        node_graph.property_changed.connect(self.__on_graph_property_changed)

    def __repr__(self):
        return '<{} object at {}>'.format(
            self.__class__.__name__, hex(id(self))
        )

    def __on_port_tree_visible_changed(self, node_id, visible, tree_widget):
        """
        Triggered when the visibility of the port tree widget changes we
        resize the property list table row.

        Args:
            node_id (str): node id.
            visible (bool): visibility state.
            tree_widget (QtWidgets.QTreeWidget): ports tree widget.
        """
        items = self._prop_list.findItems(node_id, QtCore.Qt.MatchExactly)
        if items:
            tree_widget.setVisible(visible)
            widget = self._prop_list.cellWidget(items[0].row(), 0)
            widget.adjustSize()
            QtCompat.QHeaderView.setSectionResizeMode(
                self._prop_list.verticalHeader(),
                QtWidgets.QHeaderView.ResizeToContents
            )

    def __on_prop_close(self, node_id):
<<<<<<< HEAD
        items = self._prop_list.findItems(node_id, QtCore.Qt.MatchFlag.MatchExactly)
=======
        """
        Triggered when a node property widget is requested to be removed from
        the property list widget.

        Args:
            node_id (str): node id.
        """
        items = self._prop_list.findItems(node_id, QtCore.Qt.MatchExactly)
>>>>>>> 2b3d8f63
        [self._prop_list.removeRow(i.row()) for i in items]

    def __on_limit_changed(self, value):
        """
        Sets the property list widget limit.

        Args:
            value (int): limit value.
        """
        rows = self._prop_list.rowCount()
        if rows > value:
            self._prop_list.removeRow(rows - 1)

    def __on_nodes_deleted(self, nodes):
        """
        Slot function when a node has been deleted.

        Args:
            nodes (list[str]): list of node ids.
        """
        [self.__on_prop_close(n) for n in nodes]

    def __on_graph_property_changed(self, node, prop_name, prop_value):
        """
        Slot function that updates the property bin from the node graph signal.

        Args:
            node (NodeGraphQt.NodeObject):
            prop_name (str): node property name.
            prop_value (object): node property value.
        """
        properties_widget = self.prop_widget(node)
        if not properties_widget:
            return

        property_widget = properties_widget.get_widget(prop_name)

        if property_widget and prop_value != property_widget.get_value():
            self._block_signal = True
            property_widget.set_value(prop_value)
            self._block_signal = False

    def __on_property_widget_changed(self, node_id, prop_name, prop_value):
        """
        Slot function triggered when a property widget value has changed.

        Args:
            node_id (str): node id.
            prop_name (str): node property name.
            prop_value (object): node property value.
        """
        if not self._block_signal:
            self.property_changed.emit(node_id, prop_name, prop_value)

    def limit(self):
        """
        Returns the limit for how many nodes can be loaded into the bin.

        Returns:
            int: node limit.
        """
        return int(self._limit.value())

    def set_limit(self, limit):
        """
        Set limit of nodes to display.

        Args:
            limit (int): node limit.
        """
        self._limit.setValue(limit)

    def add_node(self, node):
        """
        Add node to the properties bin.

        Args:
            node (NodeGraphQt.NodeObject): node object.
        """
        if self.limit() == 0 or self._lock:
            return

        rows = self._prop_list.rowCount()
        if rows >= self.limit():
            self._prop_list.removeRow(rows - 1)

        itm_find = self._prop_list.findItems(node.id, QtCore.Qt.MatchFlag.MatchExactly)
        if itm_find:
            self._prop_list.removeRow(itm_find[0].row())

        self._prop_list.insertRow(0)

        prop_widget = NodePropWidget(node=node)
        prop_widget.property_closed.connect(self.__on_prop_close)
        prop_widget.property_changed.connect(self.__on_property_widget_changed)
        port_connections = prop_widget.get_port_connection_widget()
        port_connections.input_group.clicked.connect(
            lambda v: self.__on_port_tree_visible_changed(
                prop_widget.node_id(), v, port_connections.input_tree
            )
        )
        port_connections.output_group.clicked.connect(
            lambda v: self.__on_port_tree_visible_changed(
                prop_widget.node_id(), v, port_connections.output_tree
            )
        )

        self._prop_list.setCellWidget(0, 0, prop_widget)

        item = QtWidgets.QTableWidgetItem(node.id)
        self._prop_list.setItem(0, 0, item)
        self._prop_list.selectRow(0)

    def remove_node(self, node):
        """
        Remove node from the properties bin.

        Args:
            node (str or NodeGraphQt.BaseNode): node id or node object.
        """
        node_id = node if isinstance(node, str) else node.id
        self.__on_prop_close(node_id)

    def lock_bin(self):
        """
        Lock/UnLock the properties bin.
        """
        self._lock = not self._lock
        if self._lock:
            self._btn_lock.setText('UnLock')
        else:
            self._btn_lock.setText('Lock')

    def clear_bin(self):
        """
        Clear the properties bin.
        """
        self._prop_list.setRowCount(0)

    def prop_widget(self, node):
        """
        Returns the node property widget.

        Args:
            node (str or NodeGraphQt.NodeObject): node id or node object.

        Returns:
            NodePropWidget: node property widget.
        """
        node_id = node if isinstance(node, str) else node.id
        itm_find = self._prop_list.findItems(node_id, QtCore.Qt.MatchFlag.MatchExactly)
        if itm_find:
            item = itm_find[0]
            return self._prop_list.cellWidget(item.row(), 0)<|MERGE_RESOLUTION|>--- conflicted
+++ resolved
@@ -54,21 +54,11 @@
         self.verticalHeader().hide()
         self.horizontalHeader().hide()
 
-<<<<<<< HEAD
         QtWidgets.QHeaderView.setSectionResizeMode(
             self.verticalHeader(), QtWidgets.QHeaderView.ResizeMode.ResizeToContents)
         QtWidgets.QHeaderView.setSectionResizeMode(
             self.horizontalHeader(), 0, QtWidgets.QHeaderView.ResizeMode.Stretch)
         self.setVerticalScrollMode(QtWidgets.QAbstractItemView.ScrollMode.ScrollPerPixel)
-=======
-        QtCompat.QHeaderView.setSectionResizeMode(
-            self.verticalHeader(), QtWidgets.QHeaderView.ResizeToContents
-        )
-        QtCompat.QHeaderView.setSectionResizeMode(
-            self.horizontalHeader(), 0, QtWidgets.QHeaderView.Stretch
-        )
-        self.setVerticalScrollMode(QtWidgets.QAbstractItemView.ScrollPerPixel)
->>>>>>> 2b3d8f63
 
     def wheelEvent(self, event):
         """
@@ -227,7 +217,7 @@
         tree_widget.setHeaderLabels(headers)
         tree_widget.setHeaderHidden(False)
         tree_widget.header().setStretchLastSection(False)
-        QtCompat.QHeaderView.setSectionResizeMode(
+        QtWidgets.QHeaderView.setSectionResizeMode(
             tree_widget.header(), 2, QtWidgets.QHeaderView.Stretch
         )
 
@@ -325,13 +315,9 @@
 
         close_btn = QtWidgets.QPushButton()
         close_btn.setIcon(QtGui.QIcon(
-<<<<<<< HEAD
-            self.style().standardPixmap(QtWidgets.QStyle.StandardPixmap.SP_DialogCancelButton)
-=======
             self.style().standardPixmap(
-                QtWidgets.QStyle.SP_DialogCancelButton
+                QtWidgets.QStyle.StandardPixmap.SP_DialogCancelButton
             )
->>>>>>> 2b3d8f63
         ))
         close_btn.setMaximumWidth(40)
         close_btn.setToolTip('close property')
@@ -657,15 +643,12 @@
             tree_widget.setVisible(visible)
             widget = self._prop_list.cellWidget(items[0].row(), 0)
             widget.adjustSize()
-            QtCompat.QHeaderView.setSectionResizeMode(
+            QtWidgets.QHeaderView.setSectionResizeMode(
                 self._prop_list.verticalHeader(),
                 QtWidgets.QHeaderView.ResizeToContents
             )
 
     def __on_prop_close(self, node_id):
-<<<<<<< HEAD
-        items = self._prop_list.findItems(node_id, QtCore.Qt.MatchFlag.MatchExactly)
-=======
         """
         Triggered when a node property widget is requested to be removed from
         the property list widget.
@@ -673,8 +656,7 @@
         Args:
             node_id (str): node id.
         """
-        items = self._prop_list.findItems(node_id, QtCore.Qt.MatchExactly)
->>>>>>> 2b3d8f63
+        items = self._prop_list.findItems(node_id, QtCore.Qt.MatchFlag.MatchExactly)
         [self._prop_list.removeRow(i.row()) for i in items]
 
     def __on_limit_changed(self, value):
