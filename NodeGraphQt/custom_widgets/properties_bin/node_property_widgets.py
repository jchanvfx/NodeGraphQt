--- conflicted
+++ resolved
@@ -322,11 +322,7 @@
         close_btn = QtWidgets.QPushButton()
         close_btn.setIcon(QtGui.QIcon(
             self.style().standardPixmap(
-<<<<<<< HEAD
-                QtWidgets.QStyle.SP_DialogCloseButton
-=======
-                QtWidgets.QStyle.StandardPixmap.SP_DialogCancelButton
->>>>>>> 502270af
+                QtWidgets.QStyle.StandardPixmap.SP_DialogCloseButton
             )
         ))
         close_btn.setMaximumWidth(40)
@@ -340,15 +336,10 @@
         self.name_wgt.value_changed.connect(self._on_property_changed)
 
         self.type_wgt = QtWidgets.QLabel(node.type_)
-<<<<<<< HEAD
-        self.type_wgt.setAlignment(QtCore.Qt.AlignRight)
+        self.type_wgt.setAlignment(QtCore.Qt.AlignmentFlag.AlignRight)
         self.type_wgt.setToolTip(
             'type_\nNode type identifier followed by the class name.'
         )
-=======
-        self.type_wgt.setAlignment(QtCore.Qt.AlignmentFlag.AlignRight)
-        self.type_wgt.setToolTip('type_')
->>>>>>> 502270af
         font = self.type_wgt.font()
         font.setPointSize(10)
         self.type_wgt.setFont(font)
