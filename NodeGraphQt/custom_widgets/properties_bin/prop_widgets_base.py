--- conflicted
+++ resolved
@@ -212,12 +212,8 @@
 
     def __init__(self, parent=None):
         super(PropSpinBox, self).__init__(parent)
-<<<<<<< HEAD
-        self._name = None
-        self.setButtonSymbols(self.NoButtons)
-=======
+        self._name = None
         self.setButtonSymbols(self.ButtonSymbols.NoButtons)
->>>>>>> 502270af
         self.valueChanged.connect(self._on_value_change)
 
     def __repr__(self):
@@ -251,12 +247,8 @@
 
     def __init__(self, parent=None):
         super(PropDoubleSpinBox, self).__init__(parent)
-<<<<<<< HEAD
-        self._name = None
-        self.setButtonSymbols(self.NoButtons)
-=======
+        self._name = None
         self.setButtonSymbols(self.ButtonSymbols.NoButtons)
->>>>>>> 502270af
         self.valueChanged.connect(self._on_value_change)
 
     def __repr__(self):
