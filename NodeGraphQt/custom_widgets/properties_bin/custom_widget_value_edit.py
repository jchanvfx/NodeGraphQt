#!/usr/bin/python
<<<<<<< HEAD
import re

from Qt import QtWidgets, QtCore, QtGui
=======
from qtpy import QtWidgets, QtCore, QtGui
>>>>>>> 502270af

_NUMB_REGEX = re.compile(r'^((?:\-)*\d+)*([\.,])*(\d+(?:[eE](?:[\-\+])*\d+)*)*')


class _NumberValueMenu(QtWidgets.QMenu):

    mouseMove = QtCore.Signal(object)
    mouseRelease = QtCore.Signal(object)
    stepChange = QtCore.Signal()

    def __init__(self, parent=None):
        super(_NumberValueMenu, self).__init__(parent)
        self.step = 1
        self.steps = []
        self.last_action = None

    def __repr__(self):
        return '<{}() object at {}>'.format(
            self.__class__.__name__, hex(id(self)))

    # re-implemented.

    def mousePressEvent(self, event):
        """
        Disabling the mouse press event.
        """
        return

    def mouseReleaseEvent(self, event):
        """
        Additional functionality to emit signal.
        """
        self.mouseRelease.emit(event)
        super(_NumberValueMenu, self).mouseReleaseEvent(event)

    def mouseMoveEvent(self, event):
        """
        Additional functionality to emit step changed signal.
        """
        self.mouseMove.emit(event)
        super(_NumberValueMenu, self).mouseMoveEvent(event)
        action = self.actionAt(event.pos())
        if action:
            if action is not self.last_action:
                self.stepChange.emit()
            self.last_action = action
            self.step = action.step
        elif self.last_action:
            self.setActiveAction(self.last_action)

    def _add_step_action(self, step):
        action = QtWidgets.QAction(str(step), self)
        action.step = step
        self.addAction(action)

    def set_steps(self, steps):
        self.clear()
        self.steps = steps
        for step in steps:
            self._add_step_action(step)

    def set_data_type(self, data_type):
        if data_type is int:
            new_steps = []
            for step in self.steps:
                if '.' not in str(step):
                    new_steps.append(step)
            self.set_steps(new_steps)
        elif data_type is float:
            self.set_steps(self.steps)


class _NumberValueEdit(QtWidgets.QLineEdit):

    value_changed = QtCore.Signal(object)

    def __init__(self, parent=None, data_type=float):
        super(_NumberValueEdit, self).__init__(parent)
        self.setToolTip('"MMB + Drag Left/Right" to change values.')
        self.setText('0')

        self._MMB_STATE = False
        self._previous_x = None
        self._previous_value = None
        self._step = 1
        self._speed = 0.05
        self._data_type = float
        self._min = None
        self._max = None

        self._menu = _NumberValueMenu()
        self._menu.mouseMove.connect(self.mouseMoveEvent)
        self._menu.mouseRelease.connect(self.mouseReleaseEvent)
        self._menu.stepChange.connect(self._reset_previous_x)

        self.editingFinished.connect(self._on_editing_finished)

        self.set_data_type(data_type)

    def __repr__(self):
        return '<{}() object at {}>'.format(
            self.__class__.__name__, hex(id(self)))

    # re-implemented

    def mouseMoveEvent(self, event):
        if self._MMB_STATE:
            if self._previous_x is None:
                self._previous_x = event.x()
                self._previous_value = self.get_value()
            else:
                self._step = self._menu.step
                delta = event.x() - self._previous_x
                value = self._previous_value
                value = value + int(delta * self._speed) * self._step
                self.set_value(value)
                self._on_mmb_mouse_move()
        super(_NumberValueEdit, self).mouseMoveEvent(event)

    def mousePressEvent(self, event):
        if event.button() == QtCore.Qt.MouseButton.MiddleButton:
            self._MMB_STATE = True
            self._reset_previous_x()
            self._menu.exec_(QtGui.QCursor.pos())
        super(_NumberValueEdit, self).mousePressEvent(event)

    def mouseReleaseEvent(self, event):
        self._menu.close()
        self._MMB_STATE = False
        super(_NumberValueEdit, self).mouseReleaseEvent(event)

    def keyPressEvent(self, event):
        super(_NumberValueEdit, self).keyPressEvent(event)
        if event.key() == QtCore.Qt.Key.Key_Up:
            return
        elif event.key() == QtCore.Qt.Key.Key_Down:
            return

    # private

    def _reset_previous_x(self):
        self._previous_x = None

    def _on_mmb_mouse_move(self):
        self.value_changed.emit(self.get_value())

    def _on_editing_finished(self):
        if self._data_type is float:
            match = _NUMB_REGEX.match(self.text())
            if match:
                val1, point, val2 = match.groups()
                if point:
                    val1 = val1 or '0'
                    val2 = val2 or '0'
                    self.setText(val1 + point + val2)
        self.value_changed.emit(self.get_value())

    def _convert_text(self, text):
        """
        Convert text to int or float.

        Args:
            text (str): input text.

        Returns:
            int or float: converted value.
        """
        match = _NUMB_REGEX.match(text)
        if match:
            val1, _, val2 = match.groups()
            val1 = val1 or '0'
            val2 = val2 or '0'
            value = float(val1 + '.' + val2)
        else:
            value = 0.0
        if self._data_type is int:
            value = int(value)
        return value

    # public

    def set_data_type(self, data_type):
        """
        Sets the line edit to either display value in float or int.

        Args:
            data_type(int or float): int or float data type object.
        """
        self._data_type = data_type
        if data_type is int:
            regexp = QtCore.QRegExp(r'\d+')
            validator = QtGui.QRegExpValidator(regexp, self)
            steps = [1, 10, 100, 1000]
            self._min = None if self._min is None else int(self._min)
            self._max = None if self._max is None else int(self._max)
        elif data_type is float:
            regexp = QtCore.QRegExp(r'\d+[\.,]\d+(?:[eE](?:[\-\+]|)\d+)*')
            validator = QtGui.QRegExpValidator(regexp, self)
            steps = [0.001, 0.01, 0.1, 1]
            self._min = None if self._min is None else float(self._min)
            self._max = None if self._max is None else float(self._max)

        self.setValidator(validator)
        if not self._menu.steps:
            self._menu.set_steps(steps)
        self._menu.set_data_type(data_type)

    def set_steps(self, steps=None):
        """
        Sets the step items in the MMB context menu.

        Args:
            steps (list[int] or list[float]): list of ints or floats.
        """
        step_types = {
            int: [1, 10, 100, 1000],
            float: [0.001, 0.01, 0.1, 1]
        }
        steps = steps or step_types.get(self._data_type)
        self._menu.set_steps(steps)

    def set_min(self, value=None):
        """
        Set the minimum range for the input field.

        Args:
            value (int or float): minimum range value.
        """
        if self._data_type is int:
            self._min = int(value)
        elif self._data_type is float:
            self._min = float(value)
        else:
            self._min = value

    def set_max(self, value=None):
        """
        Set the maximum range for the input field.

        Args:
            value (int or float): maximum range value.
        """
        if self._data_type is int:
            self._max = int(value)
        elif self._data_type is float:
            self._max = float(value)
        else:
            self._max = value

    def get_value(self):
        value = self._convert_text(self.text())
        return value

    def set_value(self, value):
        text = str(value)
        converted = self._convert_text(text)
        current = self.get_value()
        if converted == current:
            return
        point = None
        if isinstance(converted, float):
            point = _NUMB_REGEX.match(str(value)).groups(2)
        if self._min is not None and converted < self._min:
            text = str(self._min)
            if point and point not in text:
                text = str(self._min).replace('.', point)
        if self._max is not None and converted > self._max:
            text = str(self._max)
            if point and point not in text:
                text = text.replace('.', point)
        self.setText(text)


class IntValueEdit(_NumberValueEdit):

    def __init__(self, parent=None):
        super(IntValueEdit, self).__init__(parent, data_type=int)


class FloatValueEdit(_NumberValueEdit):

    def __init__(self, parent=None):
        super(FloatValueEdit, self).__init__(parent, data_type=float)


if __name__ == '__main__':
    app = QtWidgets.QApplication([])

    int_edit = IntValueEdit()
    int_edit.set_steps([1, 10])
    float_edit = FloatValueEdit()

    widget = QtWidgets.QWidget()
    layout = QtWidgets.QVBoxLayout(widget)
    layout.addWidget(int_edit)
    layout.addWidget(float_edit)
    widget.show()

    app.exec_()<|MERGE_RESOLUTION|>--- conflicted
+++ resolved
@@ -1,11 +1,7 @@
 #!/usr/bin/python
-<<<<<<< HEAD
 import re
 
-from Qt import QtWidgets, QtCore, QtGui
-=======
 from qtpy import QtWidgets, QtCore, QtGui
->>>>>>> 502270af
 
 _NUMB_REGEX = re.compile(r'^((?:\-)*\d+)*([\.,])*(\d+(?:[eE](?:[\-\+])*\d+)*)*')
 
