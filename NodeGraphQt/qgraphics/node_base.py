--- conflicted
+++ resolved
@@ -258,11 +258,7 @@
             change:
             value:
         """
-<<<<<<< HEAD
-        if change == self.GraphicsItemChange.ItemSelectedChange and self.scene():
-=======
-        if change == QtWidgets.QGraphicsItem.ItemSelectedChange and self.scene():
->>>>>>> 1239e5ed
+        if change == QtWidgets.QGraphicsItem.GraphicsItemChange.ItemSelectedChange and self.scene():
             self.reset_pipes()
             if value:
                 self.highlight_pipes()
