#!/usr/bin/python
from qtpy import QtGui, QtCore, QtWidgets

from NodeGraphQt.constants import Z_VAL_BACKDROP, NodeEnum
from NodeGraphQt.qgraphics.node_abstract import AbstractNodeItem
from NodeGraphQt.qgraphics.pipe import PipeItem
from NodeGraphQt.qgraphics.port import PortItem


class BackdropSizer(QtWidgets.QGraphicsItem):
    """
    Sizer item for resizing a backdrop item.

    Args:
        parent (BackdropNodeItem): the parent node item.
        size (float): sizer size.
    """

    def __init__(self, parent=None, size=6.0):
        super(BackdropSizer, self).__init__(parent)
        self.setFlag(QtWidgets.QGraphicsItem.GraphicsItemFlag.ItemIsSelectable, True)
        self.setFlag(QtWidgets.QGraphicsItem.GraphicsItemFlag.ItemIsMovable, True)
        self.setFlag(QtWidgets.QGraphicsItem.GraphicsItemFlag.ItemSendsScenePositionChanges, True)
        self.setCursor(QtGui.QCursor(QtCore.Qt.CursorShape.SizeFDiagCursor))
        self.setToolTip('double-click auto resize')
        self._size = size

    @property
    def size(self):
        return self._size

    def set_pos(self, x, y):
        x -= self._size
        y -= self._size
        self.setPos(x, y)

    def boundingRect(self):
        return QtCore.QRectF(0.5, 0.5, self._size, self._size)

    def itemChange(self, change, value):
        if change == QtWidgets.QGraphicsItem.GraphicsItemChange.ItemPositionChange:
            item = self.parentItem()
            mx, my = item.minimum_size
            x = mx if value.x() < mx else value.x()
            y = my if value.y() < my else value.y()
            value = QtCore.QPointF(x, y)
            item.on_sizer_pos_changed(value)
            return value
        return super(BackdropSizer, self).itemChange(change, value)

    def mouseDoubleClickEvent(self, event):
        item = self.parentItem()
        item.on_sizer_double_clicked()
        super(BackdropSizer, self).mouseDoubleClickEvent(event)

    def mousePressEvent(self, event):
        self.__prev_xy = (self.pos().x(), self.pos().y())
        super(BackdropSizer, self).mousePressEvent(event)

    def mouseReleaseEvent(self, event):
        current_xy = (self.pos().x(), self.pos().y())
        if current_xy != self.__prev_xy:
            item = self.parentItem()
            item.on_sizer_pos_mouse_release()
        del self.__prev_xy
        super(BackdropSizer, self).mouseReleaseEvent(event)

    def paint(self, painter, option, widget):
        """
        Draws the backdrop sizer in the bottom right corner.

        Args:
            painter (QtGui.QPainter): painter used for drawing the item.
            option (QtGui.QStyleOptionGraphicsItem):
                used to describe the parameters needed to draw.
            widget (QtWidgets.QWidget): not used.
        """
        painter.save()

        margin = 1.0
        rect = self.boundingRect()
        rect = QtCore.QRectF(rect.left() + margin,
                             rect.top() + margin,
                             rect.width() - (margin * 2),
                             rect.height() - (margin * 2))

        item = self.parentItem()
        if item and item.selected:
            color = QtGui.QColor(*NodeEnum.SELECTED_BORDER_COLOR.value)
        else:
            color = QtGui.QColor(*item.color)
            color = color.darker(110)
        path = QtGui.QPainterPath()
        path.moveTo(rect.topRight())
        path.lineTo(rect.bottomRight())
        path.lineTo(rect.bottomLeft())
        painter.setBrush(color)
        painter.setPen(QtCore.Qt.PenStyle.NoPen)
        painter.fillPath(path, painter.brush())

        painter.restore()


class BackdropNodeItem(AbstractNodeItem):
    """
    Base Backdrop item.

    Args:
        name (str): name displayed on the node.
        text (str): backdrop text.
        parent (QtWidgets.QGraphicsItem): parent item.
    """

    def __init__(self, name='backdrop', text='', parent=None):
        super(BackdropNodeItem, self).__init__(name, parent)
        self.setZValue(Z_VAL_BACKDROP)
        self._properties['backdrop_text'] = text
        self._min_size = 80, 80
        self._sizer = BackdropSizer(self, 26.0)
        self._sizer.set_pos(*self._min_size)
        self._nodes = [self]

    def _combined_rect(self, nodes):
        group = self.scene().createItemGroup(nodes)
        rect = group.boundingRect()
        self.scene().destroyItemGroup(group)
        return rect

    def mouseDoubleClickEvent(self, event):
        viewer = self.viewer()
        if viewer:
            viewer.node_double_clicked.emit(self.id)
        super(BackdropNodeItem, self).mouseDoubleClickEvent(event)

    def mousePressEvent(self, event):
        if event.button() == QtCore.Qt.MouseButton.LeftButton:
            pos = event.scenePos()
            rect = QtCore.QRectF(pos.x() - 5, pos.y() - 5, 10, 10)
            item = self.scene().items(rect)[0]

            if isinstance(item, (PortItem, PipeItem)):
                self.setFlag(self.GraphicsItemFlag.ItemIsMovable, False)
                return
            if self.selected:
                return

            viewer = self.viewer()
            [n.setSelected(False) for n in viewer.selected_nodes()]

            self._nodes += self.get_nodes(False)
            [n.setSelected(True) for n in self._nodes]

    def mouseReleaseEvent(self, event):
        super(BackdropNodeItem, self).mouseReleaseEvent(event)
<<<<<<< HEAD
        self.setFlag(self.GraphicsItemFlag.ItemIsMovable, True)
=======
        self.setFlag(QtWidgets.QGraphicsItem.ItemIsMovable, True)
>>>>>>> a8fa9b39
        [n.setSelected(True) for n in self._nodes]
        self._nodes = [self]

    def on_sizer_pos_changed(self, pos):
        self._width = pos.x() + self._sizer.size
        self._height = pos.y() + self._sizer.size

    def on_sizer_pos_mouse_release(self):
        size = {
            'pos': self.xy_pos,
            'width': self._width,
            'height': self._height}
        self.viewer().node_backdrop_updated.emit(
            self.id, 'sizer_mouse_release', size)

    def on_sizer_double_clicked(self):
        size = self.calc_backdrop_size()
        self.viewer().node_backdrop_updated.emit(
            self.id, 'sizer_double_clicked', size)

    def paint(self, painter, option, widget):
        """
        Draws the backdrop rect.

        Args:
            painter (QtGui.QPainter): painter used for drawing the item.
            option (QtGui.QStyleOptionGraphicsItem):
                used to describe the parameters needed to draw.
            widget (QtWidgets.QWidget): not used.
        """
        painter.save()
        painter.setPen(QtCore.Qt.PenStyle.NoPen)
        painter.setBrush(QtCore.Qt.BrushStyle.NoBrush)

        margin = 1.0
        rect = self.boundingRect()
        rect = QtCore.QRectF(rect.left() + margin,
                             rect.top() + margin,
                             rect.width() - (margin * 2),
                             rect.height() - (margin * 2))

        radius = 2.6
        color = (self.color[0], self.color[1], self.color[2], 50)
        painter.setBrush(QtGui.QColor(*color))
        painter.setPen(QtCore.Qt.PenStyle.NoPen)
        painter.drawRoundedRect(rect, radius, radius)

        top_rect = QtCore.QRectF(rect.x(), rect.y(), rect.width(), 26.0)
        painter.setBrush(QtGui.QBrush(QtGui.QColor(*self.color)))
        painter.setPen(QtCore.Qt.PenStyle.NoPen)
        painter.drawRoundedRect(top_rect, radius, radius)
        for pos in [top_rect.left(), top_rect.right() - 5.0]:
            painter.drawRect(
                QtCore.QRectF(pos, top_rect.bottom() - 5.0, 5.0, 5.0))

        if self.backdrop_text:
            painter.setPen(QtGui.QColor(*self.text_color))
            txt_rect = QtCore.QRectF(
                top_rect.x() + 5.0, top_rect.height() + 3.0,
                rect.width() - 5.0, rect.height())
            painter.setPen(QtGui.QColor(*self.text_color))
            painter.drawText(txt_rect,
                             QtCore.Qt.AlignmentFlag.AlignLeft | QtCore.Qt.TextFlag.TextWordWrap,
                             self.backdrop_text)

        if self.selected:
            sel_color = [x for x in NodeEnum.SELECTED_COLOR.value]
            sel_color[-1] = 15
            painter.setBrush(QtGui.QColor(*sel_color))
            painter.setPen(QtCore.Qt.PenStyle.NoPen)
            painter.drawRoundedRect(rect, radius, radius)

        txt_rect = QtCore.QRectF(top_rect.x(), top_rect.y(),
                                 rect.width(), top_rect.height())
        painter.setPen(QtGui.QColor(*self.text_color))
        painter.drawText(txt_rect, QtCore.Qt.AlignmentFlag.AlignCenter, self.name)

        border = 0.8
        border_color = self.color
        if self.selected and NodeEnum.SELECTED_BORDER_COLOR.value:
            border = 1.0
            border_color = NodeEnum.SELECTED_BORDER_COLOR.value
        painter.setBrush(QtCore.Qt.BrushStyle.NoBrush)
        painter.setPen(QtGui.QPen(QtGui.QColor(*border_color), border))
        painter.drawRoundedRect(rect, radius, radius)

        painter.restore()

    def get_nodes(self, inc_intersects=False):
        mode = {True: QtCore.Qt.ItemSelectionMode.IntersectsItemShape,
                False: QtCore.Qt.ItemSelectionMode.ContainsItemShape}
        nodes = []
        if self.scene():
            polygon = self.mapToScene(self.boundingRect())
            rect = polygon.boundingRect()
            items = self.scene().items(rect, mode=mode[inc_intersects])
            for item in items:
                if item == self or item == self._sizer:
                    continue
                if isinstance(item, AbstractNodeItem):
                    nodes.append(item)
        return nodes

    def calc_backdrop_size(self, nodes=None):
        nodes = nodes or self.get_nodes(True)
        if nodes:
            nodes_rect = self._combined_rect(nodes)
        else:
            center = self.mapToScene(self.boundingRect().center())
            nodes_rect = QtCore.QRectF(
                center.x(), center.y(),
                self._min_size[0], self._min_size[1]
            )

        padding = 40
        return {
            'pos': [
                nodes_rect.x() - padding, nodes_rect.y() - padding
            ],
            'width': nodes_rect.width() + (padding * 2),
            'height': nodes_rect.height() + (padding * 2)
        }

    @property
    def minimum_size(self):
        return self._min_size

    @minimum_size.setter
    def minimum_size(self, size=(50, 50)):
        self._min_size = size

    @property
    def backdrop_text(self):
        return self._properties['backdrop_text']

    @backdrop_text.setter
    def backdrop_text(self, text):
        self._properties['backdrop_text'] = text
        self.update(self.boundingRect())

    @AbstractNodeItem.width.setter
    def width(self, width=0.0):
        AbstractNodeItem.width.fset(self, width)
        self._sizer.set_pos(self._width, self._height)

    @AbstractNodeItem.height.setter
    def height(self, height=0.0):
        AbstractNodeItem.height.fset(self, height)
        self._sizer.set_pos(self._width, self._height)

    def from_dict(self, node_dict):
        super().from_dict(node_dict)
        custom_props = node_dict.get('custom') or {}
        for prop_name, value in custom_props.items():
            if prop_name == 'backdrop_text':
                self.backdrop_text = value<|MERGE_RESOLUTION|>--- conflicted
+++ resolved
@@ -152,11 +152,7 @@
 
     def mouseReleaseEvent(self, event):
         super(BackdropNodeItem, self).mouseReleaseEvent(event)
-<<<<<<< HEAD
-        self.setFlag(self.GraphicsItemFlag.ItemIsMovable, True)
-=======
-        self.setFlag(QtWidgets.QGraphicsItem.ItemIsMovable, True)
->>>>>>> a8fa9b39
+        self.setFlag(QtWidgets.QGraphicsItemFlag.ItemIsMovable, True)
         [n.setSelected(True) for n in self._nodes]
         self._nodes = [self]
 
