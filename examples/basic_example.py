#!/usr/bin/python
# -*- coding: utf-8 -*-
import os
import signal

from qtpy import QtCore, QtWidgets

from NodeGraphQt import (
    NodeGraph,
    PropertiesBinWidget,
    NodesTreeWidget,
    NodesPaletteWidget
)

# import example nodes from the "example_nodes" package
from nodes import basic_nodes, custom_ports_node, group_node, widget_nodes

if __name__ == '__main__':

    # handle SIGINT to make the app terminate on CTRL+C
    signal.signal(signal.SIGINT, signal.SIG_DFL)

<<<<<<< HEAD

=======
>>>>>>> 1239e5ed
    app = QtWidgets.QApplication([])

    # create graph controller.
    graph = NodeGraph()

    # set up context menu for the node graph.
    graph.set_context_menu_from_file('../examples/hotkeys/hotkeys.json')

    # registered example nodes.
    graph.register_nodes([
        basic_nodes.BasicNodeA,
        basic_nodes.BasicNodeB,
        basic_nodes.CircleNode,
        custom_ports_node.CustomPortsNode,
        group_node.MyGroupNode,
        widget_nodes.DropdownMenuNode,
        widget_nodes.TextInputNode,
        widget_nodes.CheckboxNode
    ])

    # show the node graph widget.
    graph_widget = graph.widget
    graph_widget.resize(1100, 800)
    graph_widget.show()

    # create node with custom text color and disable it.
    n_basic_a = graph.create_node(
        'nodes.basic.BasicNodeA', text_color='#feab20')
    n_basic_a.set_disabled(True)

    # create node and set a custom icon.
    n_basic_b = graph.create_node(
        'nodes.basic.BasicNodeB', name='custom icon')
    n_basic_b.set_icon(
        os.path.join(os.path.dirname(os.path.abspath(__file__)), 'star.png')
    )

    # create node with the custom port shapes.
    n_custom_ports = graph.create_node(
        'nodes.custom.ports.CustomPortsNode', name='custom ports')

    # create node with the embedded QLineEdit widget.
    n_text_input = graph.create_node(
        'nodes.widget.TextInputNode', name='text node', color='#0a1e20')

    # create node with the embedded QCheckBox widgets.
    n_checkbox = graph.create_node(
        'nodes.widget.CheckboxNode', name='checkbox node')

    # create node with the QComboBox widget.
    n_combo_menu = graph.create_node(
        'nodes.widget.DropdownMenuNode', name='combobox node')

    # crete node with the circular design.
    n_circle = graph.create_node(
        'nodes.basic.CircleNode', name='circle node')

    # create group node.
    n_group = graph.create_node('nodes.group.MyGroupNode')

    # make node connections.

    # (connect nodes using the .set_output method)
    n_text_input.set_output(0, n_custom_ports.input(0))
    n_text_input.set_output(0, n_checkbox.input(0))
    n_text_input.set_output(0, n_combo_menu.input(0))
    # (connect nodes using the .set_input method)
    n_group.set_input(0, n_custom_ports.output(1))
    n_basic_b.set_input(2, n_checkbox.output(0))
    n_basic_b.set_input(2, n_combo_menu.output(1))
    # (connect nodes using the .connect_to method from the port object)
    port = n_basic_a.input(0)
    port.connect_to(n_basic_b.output(0))

    # auto layout nodes.
    graph.auto_layout_nodes()

    # crate a backdrop node and wrap it around
    # "custom port node" and "group node".
    n_backdrop = graph.create_node('Backdrop')
    n_backdrop.wrap_nodes([n_custom_ports, n_combo_menu])

    # fit nodes to the viewer.
    graph.clear_selection()
    graph.fit_to_selection()

    # Custom builtin widgets from NodeGraphQt
    # ---------------------------------------

    # create a node properties bin widget.
    properties_bin = PropertiesBinWidget(node_graph=graph)
    properties_bin.setWindowFlags(QtCore.Qt.Tool)

    # example show the node properties bin widget when a node is double-clicked.
    def display_properties_bin(node):
        if not properties_bin.isVisible():
            properties_bin.show()

    # wire function to "node_double_clicked" signal.
    graph.node_double_clicked.connect(display_properties_bin)

    # create a nodes tree widget.
    nodes_tree = NodesTreeWidget(node_graph=graph)
    nodes_tree.set_category_label('nodeGraphQt.nodes', 'Builtin Nodes')
    nodes_tree.set_category_label('nodes.custom.ports', 'Custom Port Nodes')
    nodes_tree.set_category_label('nodes.widget', 'Widget Nodes')
    nodes_tree.set_category_label('nodes.basic', 'Basic Nodes')
    nodes_tree.set_category_label('nodes.group', 'Group Nodes')
    # nodes_tree.show()

    # create a node palette widget.
    nodes_palette = NodesPaletteWidget(node_graph=graph)
    nodes_palette.set_category_label('nodeGraphQt.nodes', 'Builtin Nodes')
    nodes_palette.set_category_label('nodes.custom.ports', 'Custom Port Nodes')
    nodes_palette.set_category_label('nodes.widget', 'Widget Nodes')
    nodes_palette.set_category_label('nodes.basic', 'Basic Nodes')
    nodes_palette.set_category_label('nodes.group', 'Group Nodes')
    # nodes_palette.show()

    app.exec()<|MERGE_RESOLUTION|>--- conflicted
+++ resolved
@@ -20,10 +20,6 @@
     # handle SIGINT to make the app terminate on CTRL+C
     signal.signal(signal.SIGINT, signal.SIG_DFL)
 
-<<<<<<< HEAD
-
-=======
->>>>>>> 1239e5ed
     app = QtWidgets.QApplication([])
 
     # create graph controller.
